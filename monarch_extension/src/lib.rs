/*
 * Copyright (c) Meta Platforms, Inc. and affiliates.
 * All rights reserved.
 *
 * This source code is licensed under the BSD-style license found in the
 * LICENSE file in the root directory of this source tree.
 */

#![allow(unsafe_op_in_unsafe_fn)]

mod client;
mod controller;
pub mod convert;
mod debugger;
mod panic;
mod simulator_client;
mod tensor_worker;

use pyo3::prelude::*;

fn get_or_add_new_module<'py>(
    module: &Bound<'py, PyModule>,
    module_name: &str,
) -> PyResult<Bound<'py, pyo3::types::PyModule>> {
    let mut current_module = module.clone();
    let mut parts = Vec::new();
    for part in module_name.split(".") {
        parts.push(part);
        let submodule = current_module.getattr(part).ok();
        if let Some(submodule) = submodule {
            current_module = submodule.extract()?;
        } else {
            let new_module = PyModule::new_bound(current_module.py(), part)?;
            current_module.add_submodule(&new_module)?;
            current_module
                .py()
                .import_bound("sys")?
                .getattr("modules")?
                .set_item(
                    format!("monarch._rust_bindings.{}", parts.join(".")),
                    new_module.clone(),
                )?;
            current_module = new_module;
        }
    }
    Ok(current_module)
}

#[pymodule]
#[pyo3(name = "_rust_bindings")]
pub fn mod_init(module: &Bound<'_, PyModule>) -> PyResult<()> {
    ::hyperactor::initialize();
    monarch_hyperactor::runtime::initialize(module.py())?;

    monarch_hyperactor::shape::register_python_bindings(&get_or_add_new_module(
        module,
        "monarch_hyperactor.shape",
    )?)?;

    monarch_hyperactor::selection::register_python_bindings(&get_or_add_new_module(
        module,
        "monarch_hyperactor.selection",
    )?)?;

    client::register_python_bindings(&get_or_add_new_module(module, "monarch_extension.client")?)?;
    tensor_worker::register_python_bindings(&get_or_add_new_module(
        module,
        "monarch_extension.tensor_worker",
    )?)?;

    controller::register_python_bindings(&get_or_add_new_module(
        module,
        "monarch_extension.controller",
    )?)?;

    monarch_hyperactor::bootstrap::register_python_bindings(&get_or_add_new_module(
        module,
        "monarch_hyperactor.bootstrap",
    )?)?;

    monarch_hyperactor::proc::register_python_bindings(&get_or_add_new_module(
        module,
        "monarch_hyperactor.proc",
    )?)?;

    monarch_hyperactor::actor::register_python_bindings(&get_or_add_new_module(
        module,
        "monarch_hyperactor.actor",
    )?)?;

    monarch_hyperactor::mailbox::register_python_bindings(&get_or_add_new_module(
        module,
        "monarch_hyperactor.mailbox",
    )?)?;

    monarch_hyperactor::alloc::register_python_bindings(&get_or_add_new_module(
        module,
        "monarch_hyperactor.alloc",
    )?)?;
    monarch_hyperactor::actor_mesh::register_python_bindings(&get_or_add_new_module(
        module,
        "monarch_hyperactor.actor_mesh",
    )?)?;
    monarch_hyperactor::proc_mesh::register_python_bindings(&get_or_add_new_module(
        module,
        "monarch_hyperactor.proc_mesh",
    )?)?;

    monarch_hyperactor::runtime::register_python_bindings(&get_or_add_new_module(
        module,
        "monarch_hyperactor.runtime",
    )?)?;
    debugger::register_python_bindings(&get_or_add_new_module(
        module,
        "monarch_extension.debugger",
    )?)?;
    monarch_messages::debugger::register_python_bindings(&get_or_add_new_module(
        module,
        "monarch_messages.debugger",
    )?)?;
    simulator_client::register_python_bindings(&get_or_add_new_module(
        module,
        "monarch_extension.simulator_client",
    )?)?;
    hyperactor_extension::alloc::register_python_bindings(&get_or_add_new_module(
        module,
        "hyperactor_extension.alloc",
    )?)?;
    hyperactor_extension::telemetry::register_python_bindings(&get_or_add_new_module(
        module,
        "hyperactor_extension.telemetry",
    )?)?;
    ::controller::bootstrap::register_python_bindings(&get_or_add_new_module(
        module,
        "controller.bootstrap",
    )?)?;

    ::monarch_tensor_worker::bootstrap::register_python_bindings(&get_or_add_new_module(
        module,
        "monarch_tensor_worker.bootstrap",
    )?)?;

    crate::convert::register_python_bindings(&get_or_add_new_module(
        module,
        "monarch_extension.convert",
    )?)?;

<<<<<<< HEAD
=======
    crate::panic::register_python_bindings(&get_or_add_new_module(
        module,
        "monarch_extension.panic",
    )?)?;

>>>>>>> 6e654874
    Ok(())
}<|MERGE_RESOLUTION|>--- conflicted
+++ resolved
@@ -145,13 +145,10 @@
         "monarch_extension.convert",
     )?)?;
 
-<<<<<<< HEAD
-=======
     crate::panic::register_python_bindings(&get_or_add_new_module(
         module,
         "monarch_extension.panic",
     )?)?;
 
->>>>>>> 6e654874
     Ok(())
 }