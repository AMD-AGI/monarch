/*
 * Copyright (c) Meta Platforms, Inc. and affiliates.
 * All rights reserved.
 *
 * This source code is licensed under the BSD-style license found in the
 * LICENSE file in the root directory of this source tree.
 */

#![allow(unsafe_op_in_unsafe_fn)]

#[cfg(feature = "tensor_engine")]
mod client;
pub mod code_sync;
#[cfg(feature = "tensor_engine")]
mod controller;
#[cfg(feature = "tensor_engine")]
pub mod convert;
#[cfg(feature = "tensor_engine")]
mod debugger;
mod logging;
#[cfg(feature = "tensor_engine")]
mod mesh_controller;
mod simulation_tools;
mod simulator_client;
#[cfg(feature = "tensor_engine")]
mod tensor_worker;

mod blocking;
mod panic;
<<<<<<< HEAD

use monarch_types::py_global;
=======
mod trace;
>>>>>>> 5bfacfec
use pyo3::prelude::*;

#[pyfunction]
fn has_tensor_engine() -> bool {
    cfg!(feature = "tensor_engine")
}

fn get_or_add_new_module<'py>(
    module: &Bound<'py, PyModule>,
    module_name: &str,
) -> PyResult<Bound<'py, pyo3::types::PyModule>> {
    let mut current_module = module.clone();
    let mut parts = Vec::new();
    for part in module_name.split(".") {
        parts.push(part);
        let submodule = current_module.getattr(part).ok();
        if let Some(submodule) = submodule {
            current_module = submodule.extract()?;
        } else {
            let new_module = PyModule::new(current_module.py(), part)?;
            current_module.add_submodule(&new_module)?;
            current_module
                .py()
                .import("sys")?
                .getattr("modules")?
                .set_item(
                    format!("monarch._rust_bindings.{}", parts.join(".")),
                    new_module.clone(),
                )?;
            current_module = new_module;
        }
    }
    Ok(current_module)
}

#[pymodule]
#[pyo3(name = "_rust_bindings")]
pub fn mod_init(module: &Bound<'_, PyModule>) -> PyResult<()> {
    hyperactor_telemetry::trace::get_or_create_trace_id();
    monarch_hyperactor::runtime::initialize(module.py())?;
    let runtime = monarch_hyperactor::runtime::get_tokio_runtime();
    ::hyperactor::initialize_with_log_prefix(
        runtime.handle().clone(),
        Some(::hyperactor_mesh::bootstrap::BOOTSTRAP_INDEX_ENV.to_string()),
    );

    monarch_hyperactor::shape::register_python_bindings(&get_or_add_new_module(
        module,
        "monarch_hyperactor.shape",
    )?)?;

    monarch_hyperactor::selection::register_python_bindings(&get_or_add_new_module(
        module,
        "monarch_hyperactor.selection",
    )?)?;

    monarch_hyperactor::supervision::register_python_bindings(&get_or_add_new_module(
        module,
        "monarch_hyperactor.supervision",
    )?)?;

    #[cfg(feature = "tensor_engine")]
    {
        client::register_python_bindings(&get_or_add_new_module(
            module,
            "monarch_extension.client",
        )?)?;
        tensor_worker::register_python_bindings(&get_or_add_new_module(
            module,
            "monarch_extension.tensor_worker",
        )?)?;
        controller::register_python_bindings(&get_or_add_new_module(
            module,
            "monarch_extension.controller",
        )?)?;
        debugger::register_python_bindings(&get_or_add_new_module(
            module,
            "monarch_extension.debugger",
        )?)?;
        monarch_messages::debugger::register_python_bindings(&get_or_add_new_module(
            module,
            "monarch_messages.debugger",
        )?)?;
        simulator_client::register_python_bindings(&get_or_add_new_module(
            module,
            "monarch_extension.simulator_client",
        )?)?;
        ::controller::bootstrap::register_python_bindings(&get_or_add_new_module(
            module,
            "controller.bootstrap",
        )?)?;
        ::monarch_tensor_worker::bootstrap::register_python_bindings(&get_or_add_new_module(
            module,
            "monarch_tensor_worker.bootstrap",
        )?)?;
        crate::convert::register_python_bindings(&get_or_add_new_module(
            module,
            "monarch_extension.convert",
        )?)?;
        crate::mesh_controller::register_python_bindings(&get_or_add_new_module(
            module,
            "monarch_extension.mesh_controller",
        )?)?;
        monarch_rdma_extension::register_python_bindings(&get_or_add_new_module(module, "rdma")?)?;
    }
    simulation_tools::register_python_bindings(&get_or_add_new_module(
        module,
        "monarch_extension.simulation_tools",
    )?)?;
    monarch_hyperactor::bootstrap::register_python_bindings(&get_or_add_new_module(
        module,
        "monarch_hyperactor.bootstrap",
    )?)?;

    monarch_hyperactor::proc::register_python_bindings(&get_or_add_new_module(
        module,
        "monarch_hyperactor.proc",
    )?)?;

    monarch_hyperactor::actor::register_python_bindings(&get_or_add_new_module(
        module,
        "monarch_hyperactor.actor",
    )?)?;

    monarch_hyperactor::pytokio::register_python_bindings(&get_or_add_new_module(
        module,
        "monarch_hyperactor.pytokio",
    )?)?;

    monarch_hyperactor::mailbox::register_python_bindings(&get_or_add_new_module(
        module,
        "monarch_hyperactor.mailbox",
    )?)?;

    monarch_hyperactor::alloc::register_python_bindings(&get_or_add_new_module(
        module,
        "monarch_hyperactor.alloc",
    )?)?;
    monarch_hyperactor::channel::register_python_bindings(&get_or_add_new_module(
        module,
        "monarch_hyperactor.channel",
    )?)?;
    monarch_hyperactor::actor_mesh::register_python_bindings(&get_or_add_new_module(
        module,
        "monarch_hyperactor.actor_mesh",
    )?)?;
    monarch_hyperactor::proc_mesh::register_python_bindings(&get_or_add_new_module(
        module,
        "monarch_hyperactor.proc_mesh",
    )?)?;

    monarch_hyperactor::runtime::register_python_bindings(&get_or_add_new_module(
        module,
        "monarch_hyperactor.runtime",
    )?)?;
    monarch_hyperactor::telemetry::register_python_bindings(&get_or_add_new_module(
        module,
        "monarch_hyperactor.telemetry",
    )?)?;
    code_sync::register_python_bindings(&get_or_add_new_module(
        module,
        "monarch_extension.code_sync",
    )?)?;

    crate::panic::register_python_bindings(&get_or_add_new_module(
        module,
        "monarch_extension.panic",
    )?)?;

    crate::blocking::register_python_bindings(&get_or_add_new_module(
        module,
        "monarch_extension.blocking",
    )?)?;

    crate::logging::register_python_bindings(&get_or_add_new_module(
        module,
        "monarch_extension.logging",
    )?)?;

    crate::trace::register_python_bindings(&get_or_add_new_module(
        module,
        "monarch_extension.trace",
    )?)?;

    #[cfg(fbcode_build)]
    {
        monarch_hyperactor::meta::alloc::register_python_bindings(&get_or_add_new_module(
            module,
            "monarch_hyperactor.meta.alloc",
        )?)?;
        monarch_hyperactor::meta::alloc_mock::register_python_bindings(&get_or_add_new_module(
            module,
            "monarch_hyperactor.meta.alloc_mock",
        )?)?;
    }
    // Add feature detection function
    module.add_function(wrap_pyfunction!(has_tensor_engine, module)?)?;

    Ok(())
}<|MERGE_RESOLUTION|>--- conflicted
+++ resolved
@@ -27,12 +27,9 @@
 
 mod blocking;
 mod panic;
-<<<<<<< HEAD
+mod trace;
 
 use monarch_types::py_global;
-=======
-mod trace;
->>>>>>> 5bfacfec
 use pyo3::prelude::*;
 
 #[pyfunction]
