--- conflicted
+++ resolved
@@ -298,13 +298,9 @@
         # Create a new device mesh
         backend_ctrl = RustController(
             proc=self._client_proc,
-<<<<<<< HEAD
-            client_actor=ClientActor(self._client_proc, "backend_controller"),
-=======
             client_actor=ClientActor(
                 self._client_proc, f"backend_controller_{self._num_meshes_created}"
             ),
->>>>>>> abf9830e
             controller_id=controller_id,
             worker_world_name=worker_world,
         )
