--- conflicted
+++ resolved
@@ -10,21 +10,15 @@
 from typing import cast, Dict, Optional, Tuple
 
 import torch
-<<<<<<< HEAD
-from monarch.actor._actor_mesh import (
-=======
 
-from monarch._rust_bindings.monarch_hyperactor.proc import ActorId
+from monarch._src.actor._extension.monarch_hyperactor.proc import ActorId
 from monarch._src.actor.actor_mesh import (
->>>>>>> d6e19c3d
     _ActorMeshRefImpl,
     Actor,
     ActorMeshRef,
     endpoint,
     MonarchContext,
 )
-
-from monarch.actor._extension.monarch_hyperactor.proc import ActorId
 
 
 @dataclass
