--- conflicted
+++ resolved
@@ -151,19 +151,11 @@
     rank: Point
     proc_mesh: "ProcMesh"
     _controller_controller: "_ControllerController"
-<<<<<<< HEAD
 
     # this property is used to hold the handles to actors and processes launched by this actor
     # in order to keep them alive until this actor exits.
     _children: "Optional[List[ActorMesh | ProcMesh]]"
 
-=======
-
-    # this property is used to hold the handles to actors and processes launched by this actor
-    # in order to keep them alive until this actor exits.
-    _children: "Optional[List[ActorMesh | ProcMesh]]"
-
->>>>>>> 8845162a
     def _add_child(self, child: "ActorMesh | ProcMesh") -> None:
         if self._children is None:
             self._children = [child]
