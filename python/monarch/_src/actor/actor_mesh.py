# Copyright (c) Meta Platforms, Inc. and affiliates.
# All rights reserved.
#
# This source code is licensed under the BSD-style license found in the
# LICENSE file in the root directory of this source tree.

# pyre-unsafe

import collections
import contextvars
import functools
import inspect
import itertools
import logging
import random
import traceback

from dataclasses import dataclass
from traceback import extract_tb, StackSummary
from typing import (
    Any,
    AsyncGenerator,
    Awaitable,
    Callable,
    cast,
    Concatenate,
    Dict,
    Generic,
    Iterable,
    Iterator,
    List,
    NamedTuple,
    Optional,
    ParamSpec,
    Tuple,
    Type,
    TYPE_CHECKING,
    TypeVar,
)

from monarch._rust_bindings.monarch_hyperactor.actor import (
    PanicFlag,
    PythonMessage,
    PythonMessageKind,
)
from monarch._rust_bindings.monarch_hyperactor.actor_mesh import PythonActorMesh
from monarch._rust_bindings.monarch_hyperactor.mailbox import (
    Mailbox,
    OncePortReceiver,
    OncePortRef,
    PortReceiver as HyPortReceiver,
    PortRef,
)

if TYPE_CHECKING:
    from monarch._rust_bindings.monarch_hyperactor.actor import PortProtocol
    from monarch._rust_bindings.monarch_hyperactor.mailbox import PortReceiverBase

from monarch._rust_bindings.monarch_hyperactor.proc import ActorId
from monarch._rust_bindings.monarch_hyperactor.shape import Point as HyPoint, Shape
from monarch._rust_bindings.monarch_hyperactor.supervision import SupervisionError
from monarch._rust_bindings.monarch_hyperactor.telemetry import enter_span, exit_span
from monarch._src.actor.allocator import LocalAllocator, ProcessAllocator
from monarch._src.actor.endpoint import (
    Endpoint,
    EndpointProperty,
    Extent,
    Propagator,
    Selection,
)
from monarch._src.actor.future import Future
from monarch._src.actor.pdb_wrapper import PdbWrapper

from monarch._src.actor.pickle import flatten, unflatten

from monarch._src.actor.shape import MeshTrait, NDSlice
from monarch._src.actor.sync_state import fake_sync_state

from monarch._src.actor.tensor_engine_shim import actor_send

if TYPE_CHECKING:
    from monarch._src.actor.proc_mesh import ProcMesh

logger: logging.Logger = logging.getLogger(__name__)

Allocator = ProcessAllocator | LocalAllocator

try:
    from __manifest__ import fbmake  # noqa

    IN_PAR = bool(fbmake.get("par_style"))
except ImportError:
    IN_PAR = False

T1 = TypeVar("T1")
T2 = TypeVar("T2")


class Point(HyPoint, collections.abc.Mapping):
    pass


@dataclass
class MonarchContext:
    mailbox: Mailbox
    proc_id: str
    point: Point

    @staticmethod
    def get() -> "MonarchContext":
        return _context.get()


_context: contextvars.ContextVar[MonarchContext] = contextvars.ContextVar(
    "monarch.actor_mesh._context"
)


@dataclass
class DebugContext:
    pdb_wrapper: Optional[PdbWrapper] = None

    @staticmethod
    def get() -> "DebugContext":
        return _debug_context.get()

    @staticmethod
    def set(debug_context: "DebugContext") -> None:
        _debug_context.set(debug_context)


_debug_context: contextvars.ContextVar[DebugContext] = contextvars.ContextVar(
    "monarch.actor_mesh._debug_context"
)

T = TypeVar("T")
P = ParamSpec("P")
R = TypeVar("R")
A = TypeVar("A")

# keep this load balancing deterministic, but
# equally distributed.
_load_balancing_seed = random.Random(4)


# standin class for whatever is the serializable python object we use
# to name an actor mesh. Hacked up today because ActorMesh
# isn't plumbed to non-clients
class _ActorMeshRefImpl:
    def __init__(
        self,
        mailbox: Mailbox,
        hy_actor_mesh: Optional[PythonActorMesh],
        proc_mesh: "Optional[ProcMesh]",
        shape: Shape,
        actor_ids: List[ActorId],
    ) -> None:
        self._mailbox = mailbox
        self._actor_mesh = hy_actor_mesh
        # actor meshes do not have a way to look this up at the moment,
        # so we fake it here
        self._proc_mesh = proc_mesh
        self._shape = shape
        self._please_replace_me_actor_ids = actor_ids

    @staticmethod
    def from_hyperactor_mesh(
        mailbox: Mailbox, hy_actor_mesh: PythonActorMesh, proc_mesh: "ProcMesh"
    ) -> "_ActorMeshRefImpl":
        shape: Shape = hy_actor_mesh.shape
        return _ActorMeshRefImpl(
            mailbox,
            hy_actor_mesh,
            proc_mesh,
            hy_actor_mesh.shape,
            [cast(ActorId, hy_actor_mesh.get(i)) for i in range(len(shape))],
        )

    @staticmethod
    def from_actor_id(mailbox: Mailbox, actor_id: ActorId) -> "_ActorMeshRefImpl":
        return _ActorMeshRefImpl(mailbox, None, None, singleton_shape, [actor_id])

    @staticmethod
    def from_actor_ref_with_shape(
        ref: "_ActorMeshRefImpl", shape: Shape
    ) -> "_ActorMeshRefImpl":
        return _ActorMeshRefImpl(
            ref._mailbox, None, None, shape, ref._please_replace_me_actor_ids
        )

    def __getstate__(
        self,
    ) -> Tuple[Shape, List[ActorId], Mailbox]:
        return self._shape, self._please_replace_me_actor_ids, self._mailbox

    def __setstate__(
        self,
        state: Tuple[Shape, List[ActorId], Mailbox],
    ) -> None:
        self._actor_mesh = None
        self._shape, self._please_replace_me_actor_ids, self._mailbox = state

    def _check_state(self) -> None:
        # This is temporary until we have real cast integration here. We need to actively check
        # supervision error here is because all communication is done through direct mailbox sending
        # and not through comm actor casting.
        # TODO: remove this when casting integration is done.
        if self._actor_mesh is not None:
            if self._actor_mesh.stopped:
                raise SupervisionError(
                    "actor mesh is not in a healthy state: `ActorMesh` has been stopped"
                )

            event = self._actor_mesh.get_supervision_event()
            if event is not None:
                raise SupervisionError(f"actor mesh is not in a healthy state: {event}")

    def send(self, rank: int, message: PythonMessage) -> None:
        self._check_state()
        actor = self._please_replace_me_actor_ids[rank]
        self._mailbox.post(actor, message)

    def cast(
        self,
        message: PythonMessage,
        selection: Selection,
    ) -> None:
        self._check_state()

        # TODO: use the actual actor mesh when available. We cannot currently use it
        # directly because we risk bifurcating the message delivery paths from the same
        # client, since slicing the mesh will produce a reference, which calls actors
        # directly. The reason these paths are bifurcated is that actor meshes will
        # use multicasting, while direct actor comms do not. Separately we need to decide
        # whether actor meshes are ordered with actor references.
        #
        # The fix is to provide a first-class reference into Python, and always call "cast"
        # on it, including for load balanced requests.
        if selection == "choose":
            idx = _load_balancing_seed.randrange(len(self._shape))
            actor_rank = self._shape.ndslice[idx]
            self._mailbox.post(self._please_replace_me_actor_ids[actor_rank], message)
        elif selection == "all":
            # replace me with actual remote actor mesh
            call_shape = Shape(
                self._shape.labels, NDSlice.new_row_major(self._shape.ndslice.sizes)
            )
            for i, rank in enumerate(self._shape.ranks()):
                self._mailbox.post_cast(
                    self._please_replace_me_actor_ids[rank],
                    i,
                    call_shape,
                    message,
                )
        elif isinstance(selection, int):
            try:
                self._mailbox.post(
                    self._please_replace_me_actor_ids[selection], message
                )
            except IndexError:
                raise IndexError(
                    f"Tried to send to an out-of-range rank {selection}: "
                    f"mesh has {len(self._please_replace_me_actor_ids)} elements."
                )
        else:
            raise ValueError(f"invalid selection: {selection}")

    def __len__(self) -> int:
        return len(self._shape)

    @property
    def _name_pid(self):
        actor_id0 = self._please_replace_me_actor_ids[0]
        return actor_id0.actor_name, actor_id0.pid

    async def stop(self):
        await self._actor_mesh.stop()


<<<<<<< HEAD
=======
class Extent(NamedTuple):
    labels: Sequence[str]
    sizes: Sequence[int]

    @property
    def nelements(self) -> int:
        return functools.reduce(mul, self.sizes, 1)

    def __str__(self) -> str:
        return str(dict(zip(self.labels, self.sizes)))


class Endpoint(ABC, Generic[P, R]):
    @abstractmethod
    def _send(
        self,
        args: Tuple[Any, ...],
        kwargs: Dict[str, Any],
        port: "Optional[Port]" = None,
        selection: Selection = "all",
    ) -> Extent:
        """
        Implements sending a message to the endpoint. The return value of the endpoint will
        be sent to port if provided. If port is not provided, the return will be dropped,
        and any exception will cause the actor to fail.

        The return value is the (multi-dimension) size of the actors that were sent a message.
        For ActorEndpoints this will be the actor_meshes size. For free-function endpoints,
        this will be the size of the currently active proc_mesh.
        """
        pass

    @abstractmethod
    def _port(self, once: bool = False) -> "PortTuple[R]":
        pass

    def _supervise(self, r: HyPortReceiver | OncePortReceiver) -> Any:
        return r

    # the following are all 'adverbs' or different ways to handle the
    # return values of this endpoint. Adverbs should only ever take *args, **kwargs
    # of the original call. If we want to add syntax sugar for something that needs additional
    # arguments, it should be implemented as function indepdendent of endpoint like `send`
    # and `Accumulator`
    def choose(self, *args: P.args, **kwargs: P.kwargs) -> Future[R]:
        """
        Load balanced sends a message to one chosen actor and awaits a result.

        Load balanced RPC-style entrypoint for request/response messaging.
        """
        p, r = port(self, once=True)
        # pyre-ignore
        self._send(args, kwargs, port=p, selection="choose")
        return r.recv()

    def call_one(self, *args: P.args, **kwargs: P.kwargs) -> Future[R]:
        p, r = port(self, once=True)
        # pyre-ignore
        extent = self._send(args, kwargs, port=p, selection="choose")
        if extent.nelements != 1:
            raise ValueError(
                f"Can only use 'call_one' on a single Actor but this actor has shape {extent}"
            )
        return r.recv()

    def call(self, *args: P.args, **kwargs: P.kwargs) -> "Future[ValueMesh[R]]":
        p, r = ranked_port(self)
        # pyre-ignore
        extent = self._send(args, kwargs, port=p)

        async def process() -> ValueMesh[R]:
            results: List[R] = [None] * extent.nelements  # pyre-fixme[9]
            for _ in range(extent.nelements):
                rank, value = await r.recv()
                results[rank] = value
            call_shape = Shape(
                extent.labels,
                NDSlice.new_row_major(extent.sizes),
            )
            return ValueMesh(call_shape, results)

        return Future(impl=process, requires_loop=False)

    async def stream(self, *args: P.args, **kwargs: P.kwargs) -> AsyncGenerator[R, R]:
        """
        Broadcasts to all actors and yields their responses as a stream / generator.

        This enables processing results from multiple actors incrementally as
        they become available. Returns an async generator of response values.
        """
        p, r = port(self)
        # pyre-ignore
        extent = self._send(args, kwargs, port=p)
        for _ in range(extent.nelements):
            yield await r.recv()

    def broadcast(self, *args: P.args, **kwargs: P.kwargs) -> None:
        """
        Fire-and-forget broadcast to all actors without waiting for actors to
        acknowledge receipt.

        In other words, the return of this method does not guarrantee the
        delivery of the message.
        """
        # pyre-ignore
        send(self, args, kwargs)


>>>>>>> 66e51ccd
class ActorEndpoint(Endpoint[P, R]):
    def __init__(
        self,
        actor_mesh_ref: _ActorMeshRefImpl,
        name: str,
        impl: Callable[Concatenate[Any, P], Awaitable[R]],
        mailbox: Mailbox,
        propagator: Propagator = None,
    ) -> None:
        super().__init__(propagator)
        self._actor_mesh = actor_mesh_ref
        self._name = name
        self._signature: inspect.Signature = inspect.signature(impl)
        self._mailbox = mailbox

<<<<<<< HEAD
    def _call_name(self) -> Any:
        return self._name
=======
    def _supervise(self, r: HyPortReceiver | OncePortReceiver) -> Any:
        mesh = self._actor_mesh._actor_mesh
        return r if mesh is None else mesh.supervise(r)
>>>>>>> 66e51ccd

    def _send(
        self,
        args: Tuple[Any, ...],
        kwargs: Dict[str, Any],
        port: "Optional[Port]" = None,
        selection: Selection = "all",
    ) -> Extent:
        """
        Fire-and-forget broadcast invocation of the endpoint across all actors in the mesh.

        This sends the message to all actors but does not wait for any result.
        """
        self._signature.bind(None, *args, **kwargs)
        objects, bytes = flatten((args, kwargs), _is_ref_or_mailbox)
        refs = [obj for obj in objects if hasattr(obj, "__monarch_ref__")]
        if not refs:
            message = PythonMessage(
                PythonMessageKind.CallMethod(
                    self._name, None if port is None else port._port_ref
                ),
                bytes,
            )
            self._actor_mesh.cast(message, selection)
        else:
            actor_send(self, bytes, refs, port, selection)
        shape = self._actor_mesh._shape
        return Extent(shape.labels, shape.ndslice.sizes)

    def _port(self, once: bool = False) -> "PortTuple[R]":
        p, r = PortTuple.create(self._mailbox, once)
        if TYPE_CHECKING:
            assert isinstance(
                r._receiver, (HyPortReceiver | OncePortReceiver)
            ), "unexpected receiver type"
        return PortTuple(p, PortReceiver(self._mailbox, self._supervise(r._receiver)))


class Accumulator(Generic[P, R, A]):
    def __init__(
        self, endpoint: Endpoint[P, R], identity: A, combine: Callable[[A, R], A]
    ) -> None:
        self._endpoint: Endpoint[P, R] = endpoint
        self._identity: A = identity
        self._combine: Callable[[A, R], A] = combine

    def accumulate(self, *args: P.args, **kwargs: P.kwargs) -> "Future[A]":
        gen: AsyncGenerator[R, R] = self._endpoint.stream(*args, **kwargs)

        async def impl() -> A:
            value = self._identity
            async for x in gen:
                value = self._combine(value, x)
            return value

        return Future(impl=impl)


class ValueMesh(MeshTrait, Generic[R]):
    """
    Container of return values, indexed by rank.
    """

    def __init__(self, shape: Shape, values: List[R]) -> None:
        self._shape = shape
        self._values = values

    def _new_with_shape(self, shape: Shape) -> "ValueMesh[R]":
        return ValueMesh(shape, self._values)

    def item(self, **kwargs) -> R:
        coordinates = [kwargs.pop(label) for label in self._labels]
        if kwargs:
            raise KeyError(f"item has extra dimensions: {list(kwargs.keys())}")

        return self._values[self._ndslice.nditem(coordinates)]

    def items(self) -> Iterable[Tuple[Point, R]]:
        for rank in self._shape.ranks():
            yield Point(rank, self._shape), self._values[rank]

    def __iter__(self) -> Iterator[Tuple[Point, R]]:
        return iter(self.items())

    def __len__(self) -> int:
        return len(self._shape)

    def __repr__(self) -> str:
        return f"ValueMesh({self._shape})"

    @property
    def _ndslice(self) -> NDSlice:
        return self._shape.ndslice

    @property
    def _labels(self) -> Iterable[str]:
        return self._shape.labels


def send(
    endpoint: Endpoint[P, R],
    args: Tuple[Any, ...],
    kwargs: Dict[str, Any],
    port: "Optional[Port]" = None,
    selection: Selection = "all",
) -> None:
    """
    Fire-and-forget broadcast invocation of the endpoint across all actors in the mesh.

    This sends the message to all actors but does not wait for any result.
    """
    endpoint._send(args, kwargs, port, selection)


class Port(Generic[R]):
    def __init__(
        self,
        port_ref: PortRef | OncePortRef,
        mailbox: Mailbox,
        rank: Optional[int],
    ) -> None:
        self._port_ref = port_ref
        self._mailbox = mailbox
        self._rank = rank

    def send(self, obj: R) -> None:
        self._port_ref.send(
            self._mailbox,
            PythonMessage(PythonMessageKind.Result(self._rank), _pickle(obj)),
        )

    def exception(self, obj: Exception) -> None:
        # we deliver each error exactly once, so if there is no port to respond to,
        # the error is sent to the current actor as an exception.
        self._port_ref.send(
            self._mailbox,
            PythonMessage(PythonMessageKind.Exception(self._rank), _pickle(obj)),
        )


class DroppingPort:
    """
    Used in place of a real port when the message has no response port.
    Makes sure any exception sent to it causes the actor to report an exception.
    """

    def __init__(self):
        pass

    def send(self, obj: Any) -> None:
        pass

    def exception(self, obj: Exception) -> None:
        # we deliver each error exactly once, so if there is no port to respond to,
        # the error is sent to the current actor as an exception.
        raise obj from None


R = TypeVar("R")

T = TypeVar("T")

if TYPE_CHECKING:
    # Python <= 3.10 cannot inherit from Generic[R] and NamedTuple at the same time.
    # we only need it for type checking though, so copypasta it until 3.11.
    class PortTuple(NamedTuple, Generic[R]):
        sender: "Port[R]"
        receiver: "PortReceiver[R]"

        @staticmethod
        def create(mailbox: Mailbox, once: bool = False) -> "PortTuple[Any]":
            handle, receiver = mailbox.open_once_port() if once else mailbox.open_port()
            port_ref = handle.bind()
            return PortTuple(
                Port(port_ref, mailbox, rank=None),
                PortReceiver(mailbox, receiver),
            )
else:

    class PortTuple(NamedTuple):
        sender: "Port[Any]"
        receiver: "PortReceiver[Any]"

        @staticmethod
        def create(mailbox: Mailbox, once: bool = False) -> "PortTuple[Any]":
            handle, receiver = mailbox.open_once_port() if once else mailbox.open_port()
            port_ref = handle.bind()
            return PortTuple(
                Port(port_ref, mailbox, rank=None),
                PortReceiver(mailbox, receiver),
            )


# advance lower-level API for sending messages. This is intentially
# not part of the Endpoint API because they way it accepts arguments
# and handles concerns is different.
def port(endpoint: Endpoint[P, R], once: bool = False) -> "PortTuple[R]":
    return endpoint._port(once)


def ranked_port(
    endpoint: Endpoint[P, R], once: bool = False
) -> Tuple["Port[R]", "RankedPortReceiver[R]"]:
    p, receiver = port(endpoint, once)
    return p, RankedPortReceiver[R](receiver._mailbox, receiver._receiver)


class PortReceiver(Generic[R]):
    def __init__(
        self,
        mailbox: Mailbox,
        receiver: "PortReceiverBase",
    ) -> None:
        self._mailbox: Mailbox = mailbox
        self._receiver = receiver

    async def _recv(self) -> R:
        return self._process(await self._receiver.recv_task())

    def _process(self, msg: PythonMessage) -> R:
        # TODO: Try to do something more structured than a cast here
        payload = cast(R, unflatten(msg.message, itertools.repeat(self._mailbox)))
        match msg.kind:
            case PythonMessageKind.Result():
                return payload
            case PythonMessageKind.Exception():
                raise cast(Exception, payload)
            case _:
                raise ValueError(f"Unexpected message kind: {msg.kind}")

    def recv(self) -> "Future[R]":
        return Future(impl=lambda: self._recv(), requires_loop=False)


class RankedPortReceiver(PortReceiver[Tuple[int, R]]):
    def _process(self, msg: PythonMessage) -> Tuple[int, R]:
        rank = getattr(msg.kind, "rank", None)
        if rank is None:
            raise ValueError(
                f"RankedPort receiver got a message without a rank {msg}",
            )
        return rank, super()._process(msg)


singleton_shape = Shape([], NDSlice(offset=0, sizes=[], strides=[]))


# Currently the synchronous function of actors are run on a python thread that has an active event loop.
# Technically it is unsafe for them to block at all because they will block the loop of other
# calls, so all calls to .get() should be failing.
# But in the meantime, to implement get() by reusing async functions,
#  we need to signal to the consumer of the PythonTask object that the thread really isn't in an async context.
# We do this by blanking out the running event loop during the call to the synchronous actor function.


class _Actor:
    """
    This is the message handling implementation of a Python actor.

    The layering goes:
        Rust `PythonActor` -> `_Actor` -> user-provided `Actor` instance

    Messages are received from the Rust backend, and forwarded to the `handle`
    methods on this class.

    This class wraps the actual `Actor` instance provided by the user, and
    routes messages to it, managing argument serialization/deserialization and
    error handling.
    """

    def __init__(self) -> None:
        self.instance: object | None = None
        # TODO: (@pzhang) remove this with T229200522
        self._saved_error: ActorError | None = None

    async def handle(
        self,
        mailbox: Mailbox,
        rank: int,
        shape: Shape,
        method: str,
        message: bytes,
        panic_flag: PanicFlag,
        local_state: Iterable[Any],
        port: "PortProtocol",
    ) -> None:
        # response_port can be None. If so, then sending to port will drop the response,
        # and raise any exceptions to the caller.
        try:
            ctx: MonarchContext = MonarchContext(
                mailbox, mailbox.actor_id.proc_id, Point(rank, shape)
            )
            _context.set(ctx)

            DebugContext.set(DebugContext())

            args, kwargs = unflatten(message, local_state)

            if method == "__init__":
                Class, *args = args
                try:
                    self.instance = Class(*args, **kwargs)
                except Exception as e:
                    self._saved_error = ActorError(
                        e, f"Remote actor {Class}.__init__ call failed."
                    )
                    raise e
                port.send(None)
                return None

            if self.instance is None:
                # This could happen because of the following reasons. Both
                # indicates a possible bug in the framework:
                # 1. the execution of the previous message for "__init__" failed,
                #    but that error is not surfaced to the caller.
                #      - TODO(T229200522): there is a known bug. fix it.
                # 2. this message is delivered to this actor before the previous
                #    message of "__init__" is delivered. Out-of-order delivery
                #    should never happen. It indicates either a bug in the
                #    message delivery mechanism, or the framework accidentally
                #    mixed the usage of cast and direct send.
                error_message = f"Actor object is missing when executing method {method} on actor {mailbox.actor_id}."
                if self._saved_error is not None:
                    error_message += (
                        f" This is likely due to an earlier error: {self._saved_error}"
                    )
                raise AssertionError(error_message)
            the_method = getattr(self.instance, method)._method

            if inspect.iscoroutinefunction(the_method):

                async def instrumented():
                    enter_span(
                        the_method.__module__,
                        method,
                        str(ctx.mailbox.actor_id),
                    )
                    try:
                        result = await the_method(self.instance, *args, **kwargs)
                        self._maybe_exit_debugger()
                    except Exception as e:
                        logging.critical(
                            "Unhandled exception in actor endpoint",
                            exc_info=e,
                        )
                        raise e
                    exit_span()
                    return result

                result = await instrumented()
            else:
                enter_span(the_method.__module__, method, str(ctx.mailbox.actor_id))
                with fake_sync_state():
                    result = the_method(self.instance, *args, **kwargs)
                self._maybe_exit_debugger()
                exit_span()

            port.send(result)
        except Exception as e:
            self._post_mortem_debug(e.__traceback__)
            traceback.print_exc()
            port.exception(ActorError(e))
        except BaseException as e:
            self._post_mortem_debug(e.__traceback__)
            # A BaseException can be thrown in the case of a Rust panic.
            # In this case, we need a way to signal the panic to the Rust side.
            # See [Panics in async endpoints]
            try:
                panic_flag.signal_panic(e)
            except Exception:
                # The channel might be closed if the Rust side has already detected the error
                pass
            raise

    def _maybe_exit_debugger(self, do_continue=True) -> None:
        if (pdb_wrapper := DebugContext.get().pdb_wrapper) is not None:
            if do_continue:
                pdb_wrapper.clear_all_breaks()
                pdb_wrapper.do_continue("")
            pdb_wrapper.end_debug_session()
        DebugContext.set(DebugContext())

    def _post_mortem_debug(self, exc_tb) -> None:
        from monarch._src.actor.debugger import DebugManager

        if (pdb_wrapper := DebugContext.get().pdb_wrapper) is not None:
            with fake_sync_state():
                ctx = MonarchContext.get()
                pdb_wrapper = PdbWrapper(
                    ctx.point.rank,
                    ctx.point.shape.coordinates(ctx.point.rank),
                    ctx.mailbox.actor_id,
                    DebugManager.ref().get_debug_client.call_one().get(),
                )
                DebugContext.set(DebugContext(pdb_wrapper))
                pdb_wrapper.post_mortem(exc_tb)
                self._maybe_exit_debugger(do_continue=False)


def _is_mailbox(x: object) -> bool:
    if hasattr(x, "__monarch_ref__"):
        raise NotImplementedError(
            "Sending monarch tensor references directly to a port."
        )
    return isinstance(x, Mailbox)


def _is_ref_or_mailbox(x: object) -> bool:
    return hasattr(x, "__monarch_ref__") or isinstance(x, Mailbox)


def _pickle(obj: object) -> bytes:
    _, msg = flatten(obj, _is_mailbox)
    return msg


class Actor(MeshTrait):
    @functools.cached_property
    def logger(cls) -> logging.Logger:
        lgr = logging.getLogger(cls.__class__.__name__)
        lgr.setLevel(logging.DEBUG)
        return lgr

    @property
    def _ndslice(self) -> NDSlice:
        raise NotImplementedError(
            "actor implementations are not meshes, but we can't convince the typechecker of it..."
        )

    @property
    def _labels(self) -> Tuple[str, ...]:
        raise NotImplementedError(
            "actor implementations are not meshes, but we can't convince the typechecker of it..."
        )

    def _new_with_shape(self, shape: Shape) -> "ActorMeshRef":
        raise NotImplementedError(
            "actor implementations are not meshes, but we can't convince the typechecker of it..."
        )


class ActorMeshRef(MeshTrait):
    def __init__(
        self, Class: Type[T], actor_mesh_ref: _ActorMeshRefImpl, mailbox: Mailbox
    ) -> None:
        self.__name__: str = Class.__name__
        self._class: Type[T] = Class
        self._actor_mesh_ref: _ActorMeshRefImpl = actor_mesh_ref
        self._mailbox: Mailbox = mailbox
        for attr_name in dir(self._class):
            attr_value = getattr(self._class, attr_name, None)
            if isinstance(attr_value, EndpointProperty):
                setattr(
                    self,
                    attr_name,
                    ActorEndpoint(
                        self._actor_mesh_ref,
                        attr_name,
                        attr_value._method,
                        self._mailbox,
                    ),
                )

    def __getattr__(self, name: str) -> Any:
        # This method is called when an attribute is not found
        # For linting purposes, we need to tell the type checker that any attribute
        # could be an endpoint that's dynamically added at runtime
        # At runtime, we still want to raise AttributeError for truly missing attributes

        # Check if this is a method on the underlying class
        if hasattr(self._class, name):
            attr = getattr(self._class, name)
            if isinstance(attr, EndpointProperty):
                # Dynamically create the endpoint
                endpoint = ActorEndpoint(
                    self._actor_mesh_ref,
                    name,
                    attr._method,
                    self._mailbox,
                    propagator=attr._propagator,
                )
                # Cache it for future use
                setattr(self, name, endpoint)
                return endpoint

        # If we get here, it's truly not found
        raise AttributeError(
            f"'{self.__class__.__name__}' object has no attribute '{name}'"
        )

    def _create(
        self,
        args: Iterable[Any],
        kwargs: Dict[str, Any],
    ) -> None:
        async def null_func(*_args: Iterable[Any], **_kwargs: Dict[str, Any]) -> None:
            return None

        ep = ActorEndpoint(
            self._actor_mesh_ref,
            "__init__",
            null_func,
            self._mailbox,
        )
        send(ep, (self._class, *args), kwargs)

    def __reduce_ex__(
        self, protocol: ...
    ) -> "Tuple[Type[ActorMeshRef], Tuple[Any, ...]]":
        return ActorMeshRef, (
            self._class,
            self._actor_mesh_ref,
            self._mailbox,
        )

    @property
    def _ndslice(self) -> NDSlice:
        return self._actor_mesh_ref._shape.ndslice

    @property
    def _labels(self) -> Iterable[str]:
        return self._actor_mesh_ref._shape.labels

    def _new_with_shape(self, shape: Shape) -> "ActorMeshRef":
        return ActorMeshRef(
            self._class,
            _ActorMeshRefImpl.from_actor_ref_with_shape(self._actor_mesh_ref, shape),
            self._mailbox,
        )

    def __repr__(self) -> str:
        return f"ActorMeshRef(class={self._class}, shape={self._actor_mesh_ref._shape})"

    async def stop(self):
        await self._actor_mesh_ref.stop()


class ActorError(Exception):
    """
    Deterministic problem with the user's code.
    For example, an OOM resulting in trying to allocate too much GPU memory, or violating
    some invariant enforced by the various APIs.
    """

    def __init__(
        self,
        exception: Exception,
        message: str = "A remote actor call has failed.",
    ) -> None:
        self.exception = exception
        self.actor_mesh_ref_frames: StackSummary = extract_tb(exception.__traceback__)
        self.message = message

    def __str__(self) -> str:
        exe = str(self.exception)
        actor_mesh_ref_tb = "".join(traceback.format_list(self.actor_mesh_ref_frames))
        return (
            f"{self.message}\n"
            f"Traceback of where the remote call failed (most recent call last):\n{actor_mesh_ref_tb}{type(self.exception).__name__}: {exe}"
        )


def current_actor_name() -> str:
    return str(MonarchContext.get().mailbox.actor_id)


def current_rank() -> Point:
    ctx = MonarchContext.get()
    return ctx.point


def current_size() -> Dict[str, int]:
    ctx = MonarchContext.get()
    return dict(zip(ctx.point.shape.labels, ctx.point.shape.ndslice.sizes))<|MERGE_RESOLUTION|>--- conflicted
+++ resolved
@@ -277,117 +277,6 @@
         await self._actor_mesh.stop()
 
 
-<<<<<<< HEAD
-=======
-class Extent(NamedTuple):
-    labels: Sequence[str]
-    sizes: Sequence[int]
-
-    @property
-    def nelements(self) -> int:
-        return functools.reduce(mul, self.sizes, 1)
-
-    def __str__(self) -> str:
-        return str(dict(zip(self.labels, self.sizes)))
-
-
-class Endpoint(ABC, Generic[P, R]):
-    @abstractmethod
-    def _send(
-        self,
-        args: Tuple[Any, ...],
-        kwargs: Dict[str, Any],
-        port: "Optional[Port]" = None,
-        selection: Selection = "all",
-    ) -> Extent:
-        """
-        Implements sending a message to the endpoint. The return value of the endpoint will
-        be sent to port if provided. If port is not provided, the return will be dropped,
-        and any exception will cause the actor to fail.
-
-        The return value is the (multi-dimension) size of the actors that were sent a message.
-        For ActorEndpoints this will be the actor_meshes size. For free-function endpoints,
-        this will be the size of the currently active proc_mesh.
-        """
-        pass
-
-    @abstractmethod
-    def _port(self, once: bool = False) -> "PortTuple[R]":
-        pass
-
-    def _supervise(self, r: HyPortReceiver | OncePortReceiver) -> Any:
-        return r
-
-    # the following are all 'adverbs' or different ways to handle the
-    # return values of this endpoint. Adverbs should only ever take *args, **kwargs
-    # of the original call. If we want to add syntax sugar for something that needs additional
-    # arguments, it should be implemented as function indepdendent of endpoint like `send`
-    # and `Accumulator`
-    def choose(self, *args: P.args, **kwargs: P.kwargs) -> Future[R]:
-        """
-        Load balanced sends a message to one chosen actor and awaits a result.
-
-        Load balanced RPC-style entrypoint for request/response messaging.
-        """
-        p, r = port(self, once=True)
-        # pyre-ignore
-        self._send(args, kwargs, port=p, selection="choose")
-        return r.recv()
-
-    def call_one(self, *args: P.args, **kwargs: P.kwargs) -> Future[R]:
-        p, r = port(self, once=True)
-        # pyre-ignore
-        extent = self._send(args, kwargs, port=p, selection="choose")
-        if extent.nelements != 1:
-            raise ValueError(
-                f"Can only use 'call_one' on a single Actor but this actor has shape {extent}"
-            )
-        return r.recv()
-
-    def call(self, *args: P.args, **kwargs: P.kwargs) -> "Future[ValueMesh[R]]":
-        p, r = ranked_port(self)
-        # pyre-ignore
-        extent = self._send(args, kwargs, port=p)
-
-        async def process() -> ValueMesh[R]:
-            results: List[R] = [None] * extent.nelements  # pyre-fixme[9]
-            for _ in range(extent.nelements):
-                rank, value = await r.recv()
-                results[rank] = value
-            call_shape = Shape(
-                extent.labels,
-                NDSlice.new_row_major(extent.sizes),
-            )
-            return ValueMesh(call_shape, results)
-
-        return Future(impl=process, requires_loop=False)
-
-    async def stream(self, *args: P.args, **kwargs: P.kwargs) -> AsyncGenerator[R, R]:
-        """
-        Broadcasts to all actors and yields their responses as a stream / generator.
-
-        This enables processing results from multiple actors incrementally as
-        they become available. Returns an async generator of response values.
-        """
-        p, r = port(self)
-        # pyre-ignore
-        extent = self._send(args, kwargs, port=p)
-        for _ in range(extent.nelements):
-            yield await r.recv()
-
-    def broadcast(self, *args: P.args, **kwargs: P.kwargs) -> None:
-        """
-        Fire-and-forget broadcast to all actors without waiting for actors to
-        acknowledge receipt.
-
-        In other words, the return of this method does not guarrantee the
-        delivery of the message.
-        """
-        # pyre-ignore
-        send(self, args, kwargs)
-
-
->>>>>>> 66e51ccd
 class ActorEndpoint(Endpoint[P, R]):
     def __init__(
         self,
@@ -403,14 +292,12 @@
         self._signature: inspect.Signature = inspect.signature(impl)
         self._mailbox = mailbox
 
-<<<<<<< HEAD
-    def _call_name(self) -> Any:
-        return self._name
-=======
     def _supervise(self, r: HyPortReceiver | OncePortReceiver) -> Any:
         mesh = self._actor_mesh._actor_mesh
         return r if mesh is None else mesh.supervise(r)
->>>>>>> 66e51ccd
+
+    def _call_name(self) -> Any:
+        return self._name
 
     def _send(
         self,
