--- conflicted
+++ resolved
@@ -10,6 +10,7 @@
 import logging
 import os
 import sys
+import threading
 import warnings
 from contextlib import AbstractContextManager
 
@@ -39,7 +40,6 @@
 )
 from monarch._rust_bindings.monarch_hyperactor.pytokio import PythonTask, Shared
 from monarch._rust_bindings.monarch_hyperactor.shape import Shape, Slice
-<<<<<<< HEAD
 from monarch._src.actor.actor_mesh import (
     _Actor,
     _ActorMeshRefImpl,
@@ -51,12 +51,6 @@
 from monarch._src.actor.allocator import (
     AllocateMixin,
     AllocHandle,
-=======
-from monarch._src.actor.actor_mesh import _Actor, _ActorMeshRefImpl, Actor, ActorMeshRef
-
-from monarch._src.actor.allocator import (
-    AllocateMixin,
->>>>>>> c2fe2afe
     LocalAllocator,
     ProcessAllocator,
     SimAllocator,
@@ -126,11 +120,7 @@
     IN_PAR = False
 
 
-<<<<<<< HEAD
 class ProcMesh(MeshTrait, DeprecatedNotAFuture):
-=======
-class ProcMesh(MeshTrait):
->>>>>>> c2fe2afe
     def __init__(
         self,
         hy_proc_mesh: "Shared[HyProcMesh]",
@@ -150,39 +140,10 @@
         self._maybe_device_mesh: Optional["DeviceMesh"] = _device_mesh
         self._stopped = False
 
-<<<<<<< HEAD
     def _init_manager_actors(self, setup: Callable[[], None] | None = None) -> None:
         self._proc_mesh = PythonTask.from_coroutine(
             self._init_manager_actors_coro(self._proc_mesh, setup)
         ).spawn()
-=======
-    async def _init_manager_actors(
-        self,
-        setup: Callable[[], None] | None = None,
-    ) -> "ProcMesh":
-        _rdma_manager = (
-            # pyre-ignore
-            await _RdmaManager.create_rdma_manager_nonblocking(self._proc_mesh)
-            if HAS_TENSOR_ENGINE
-            else None
-        )
-
-        _debug_manager = await self._spawn_nonblocking(
-            _DEBUG_MANAGER_ACTOR_NAME, DebugManager, await _debug_client()
-        )
-
-        self._debug_manager = _debug_manager
-        self._rdma_manager = _rdma_manager
-
-        if setup is not None:
-            # If the user has passed the setup lambda, we need to call
-            # it here before any of the other actors are spawned so that
-            # the environment variables are set up before cuda init.
-            setup_actor = await self._spawn_nonblocking("setup", SetupActor, setup)
-            # pyre-ignore
-            await setup_actor.setup.call()._status.coro
-        return self
->>>>>>> c2fe2afe
 
     async def _init_manager_actors_coro(
         self,
@@ -240,7 +201,6 @@
         if self._slice:
             raise NotImplementedError("NYI: spawn on slice of a proc mesh.")
         return Future(coro=self._spawn_nonblocking(name, Class, *args, **kwargs))
-<<<<<<< HEAD
 
     @property
     async def _proc_mesh_for_asyncio_fixme(self) -> HyProcMesh:
@@ -251,8 +211,6 @@
         """
         assert asyncio.get_running_loop() is not None
         return await Future(coro=self._proc_mesh.task())
-=======
->>>>>>> c2fe2afe
 
     async def monitor(self) -> ProcMeshMonitor:
         """
@@ -299,7 +257,6 @@
             os.environ["LOCAL_RANK"] = str(rank["gpus"])
         ```
         """
-<<<<<<< HEAD
 
         async def task() -> HyProcMesh:
             return await HyProcMesh.allocate_nonblocking(await alloc._hy_alloc)
@@ -307,10 +264,6 @@
         shape = Shape(
             list(alloc._extent.keys()),
             Slice.new_row_major(list(alloc._extent.values())),
-=======
-        return Future(
-            coro=_proc_mesh_from_alloc_coro(alloc, setup, init_manager_actors=True)
->>>>>>> c2fe2afe
         )
         pm = ProcMesh(PythonTask.from_coroutine(task()).spawn(), shape)
 
@@ -458,25 +411,12 @@
             # Cannot call stop here because it is async.
 
 
-<<<<<<< HEAD
 def local_proc_mesh(*, gpus: Optional[int] = None, hosts: int = 1) -> ProcMesh:
     return _proc_mesh_from_allocator(allocator=LocalAllocator(), gpus=gpus, hosts=hosts)
 
 
 def sim_proc_mesh(*, gpus: Optional[int] = None, hosts: int = 1) -> ProcMesh:
     return _proc_mesh_from_allocator(allocator=SimAllocator(), gpus=gpus, hosts=hosts)
-=======
-def local_proc_mesh(*, gpus: Optional[int] = None, hosts: int = 1) -> Future[ProcMesh]:
-    return Future(
-        coro=_proc_mesh_coro(gpus=gpus, hosts=hosts, allocator=LocalAllocator())
-    )
-
-
-def sim_proc_mesh(*, gpus: Optional[int] = None, hosts: int = 1) -> Future[ProcMesh]:
-    return Future(
-        coro=_proc_mesh_coro(gpus=gpus, hosts=hosts, allocator=SimAllocator())
-    )
->>>>>>> c2fe2afe
 
 
 _BOOTSTRAP_MAIN = "monarch._src.actor.bootstrap_main"
@@ -497,7 +437,6 @@
     return cmd, args, env
 
 
-<<<<<<< HEAD
 async def _hy_proc_mesh_from_alloc_coro(
     alloc: "Shared[Alloc] | PythonTask[Alloc]",
 ) -> HyProcMesh:
@@ -511,27 +450,6 @@
     hosts: int,
     setup: Callable[[], None] | None = None,
     _init_manager_actors: bool = True,
-=======
-async def _proc_mesh_from_alloc_coro(
-    alloc: Alloc,
-    setup: Callable[[], None] | None,
-    init_manager_actors: bool,
-) -> ProcMesh:
-    _hy_proc_mesh = await HyProcMesh.allocate_nonblocking(alloc)
-    proc_mesh = ProcMesh(_hy_proc_mesh)
-    if init_manager_actors:
-        await proc_mesh._init_manager_actors(setup)
-    return proc_mesh
-
-
-async def _proc_mesh_coro(
-    *,
-    allocator: AllocateMixin,
-    gpus: Optional[int] = None,
-    hosts: int = 1,
-    setup: Callable[[], None] | None = None,
-    init_manager_actors: bool = True,
->>>>>>> c2fe2afe
 ) -> ProcMesh:
     if gpus is None:
         gpus = _local_device_count()
@@ -539,14 +457,8 @@
     # test_remote_function_all_gather expects that hosts comes before gpus
     # in the order of the dimensions.
     spec: AllocSpec = AllocSpec(AllocConstraints(), hosts=hosts, gpus=gpus)
-<<<<<<< HEAD
     alloc = allocator.allocate(spec)
     return ProcMesh.from_alloc(alloc, setup, _init_manager_actors)
-=======
-    alloc = await allocator.allocate_nonblocking(spec)
-
-    return await _proc_mesh_from_alloc_coro(alloc, setup, init_manager_actors)
->>>>>>> c2fe2afe
 
 
 def proc_mesh(
@@ -555,72 +467,48 @@
     hosts: int = 1,
     env: dict[str, str] | None = None,
     setup: Callable[[], None] | None = None,
-<<<<<<< HEAD
 ) -> ProcMesh:
     env = env or {}
-=======
-) -> Future[ProcMesh]:
-    env = env or {}
-
->>>>>>> c2fe2afe
     # Todo: Deprecate the env field from the ProcessAllocator
     # The PAR_MAIN_OVERRIDE needs to be passed as an env
     # to the proc mesh construction in rust, so can not be moved to the
     # SetupActor yet
     cmd, args, bootstrap_env = _get_bootstrap_args()
     env.update(bootstrap_env)
-<<<<<<< HEAD
     return _proc_mesh_from_allocator(
         allocator=ProcessAllocator(cmd, args, env),
         hosts=hosts,
         gpus=gpus,
         setup=setup,
         _init_manager_actors=True,
-=======
-    task = _proc_mesh_coro(
-        gpus=gpus,
-        hosts=hosts,
-        setup=setup,
-        allocator=ProcessAllocator(cmd, args, env),
-        init_manager_actors=True,
->>>>>>> c2fe2afe
     )
-    return Future(coro=task)
-
-
+
+
+_debug_client_init = threading.Lock()
 _debug_proc_mesh: Optional["ProcMesh"] = None
-
-
-# Lazy init of the debug proc mesh so that importing monarch.proc_mesh
-# doesn't trigger the debug client to spawn, which could cause confusing
-# logs. This is defined in proc_mesh.py instead of debugger.py for
-# circular import reasons.
-async def _get_debug_proc_mesh() -> "ProcMesh":
-    global _debug_proc_mesh
-    if _debug_proc_mesh is None:
-<<<<<<< HEAD
+_debug_client_mesh: "Optional[Shared[DebugClient]]" = None
+
+
+# Lazy init so that the debug client and proc does not produce logs when it isn't used.
+# Checking for the client needs a lock otherwise two initializing procs will both
+# try to init resulting in duplicates. The critical region is not blocking: it spawns
+# a separate task to do the init, asigns the Shared[Client] from that task to the global
+# and releases the lock.
+def _debug_client() -> "Shared[DebugClient]":
+    global _debug_client_mesh, _debug_proc_mesh
+
+    async def create() -> DebugClient:
         _debug_proc_mesh = _proc_mesh_from_allocator(
             gpus=1, hosts=1, allocator=LocalAllocator(), _init_manager_actors=False
-=======
-        _debug_proc_mesh = await _proc_mesh_coro(
-            gpus=1, hosts=1, allocator=LocalAllocator(), init_manager_actors=False
->>>>>>> c2fe2afe
-        )
-    return _debug_proc_mesh
-
-
-_debug_client_mesh: Optional[DebugClient] = None
-
-
-# Lazy init for the same reason as above. This is defined in proc_mesh.py
-# instead of debugger.py for circular import reasons.
-async def _debug_client() -> DebugClient:
-    global _debug_client_mesh
-    if _debug_client_mesh is None:
-        mesh = await _get_debug_proc_mesh()
-        _debug_client_mesh = await mesh._spawn_nonblocking("debug_client", DebugClient)
+        )
+        return await _debug_proc_mesh._spawn_nonblocking("debug_client", DebugClient)
+
+    with _debug_client_init:
+        if _debug_client_mesh is None:
+            _debug_client_mesh = PythonTask.from_coroutine(create()).spawn()
+
     return _debug_client_mesh
 
 
 def debug_client() -> DebugClient:
-    return Future(coro=_debug_client()).get()+    return Future(coro=_debug_client().task()).get()