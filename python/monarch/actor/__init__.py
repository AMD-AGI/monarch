# Copyright (c) Meta Platforms, Inc. and affiliates.
# All rights reserved.
#
# This source code is licensed under the BSD-style license found in the
# LICENSE file in the root directory of this source tree.

"""
Monarch Actor API - Public interface for actor functionality.
"""

from monarch._src.actor.actor_mesh import (
    Accumulator,
    Actor,
    ActorError,
    ActorMeshRef,
    current_actor_name,
    current_rank,
    current_size,
    endpoint,
    MonarchContext,
    Point,
    send,
    ValueMesh,
)
<<<<<<< HEAD
from monarch.actor._future import Future
from monarch.actor._proc_mesh import local_proc_mesh, proc_mesh, ProcMesh
=======
from monarch._src.actor.future import Future
from monarch._src.actor.proc_mesh import proc_mesh, ProcMesh
>>>>>>> 79ee5a93

__all__ = [
    "Accumulator",
    "Actor",
    "ActorError",
    "ActorMeshRef",
    "current_actor_name",
    "current_rank",
    "current_size",
    "endpoint",
    "Future",
    "local_proc_mesh",
    "MonarchContext",
    "Point",
    "proc_mesh",
    "ProcMesh",
    "send",
    "ValueMesh",
]<|MERGE_RESOLUTION|>--- conflicted
+++ resolved
@@ -22,13 +22,8 @@
     send,
     ValueMesh,
 )
-<<<<<<< HEAD
-from monarch.actor._future import Future
-from monarch.actor._proc_mesh import local_proc_mesh, proc_mesh, ProcMesh
-=======
 from monarch._src.actor.future import Future
-from monarch._src.actor.proc_mesh import proc_mesh, ProcMesh
->>>>>>> 79ee5a93
+from monarch._src.actor.proc_mesh import local_proc_mesh, proc_mesh, ProcMesh
 
 __all__ = [
     "Accumulator",
