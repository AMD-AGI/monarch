--- conflicted
+++ resolved
@@ -8,11 +8,7 @@
 
 import asyncio
 import pickle
-<<<<<<< HEAD
-from typing import Any, List
-=======
 from typing import Any, Iterable, List
->>>>>>> d2804869
 
 import monarch
 import pytest
@@ -54,11 +50,7 @@
         shape: Shape,
         message: PythonMessage,
         panic_flag: PanicFlag,
-<<<<<<< HEAD
-        local_state: List[Any] | None = None,
-=======
         local_state: Iterable[Any] | None = None,
->>>>>>> d2804869
     ) -> None:
         assert rank is not None
 
