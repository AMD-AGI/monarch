--- conflicted
+++ resolved
@@ -543,13 +543,8 @@
             port.send(i)
 
 
-<<<<<<< HEAD
-def test_port_as_argument() -> None:
+def test_port_as_argument():
     proc_mesh = local_proc_mesh(gpus=1)
-=======
-def test_port_as_argument():
-    proc_mesh = local_proc_mesh(gpus=1).get()
->>>>>>> dc902f4a
     s = proc_mesh.spawn("send_alot", SendAlot).get()
     send, recv = PortTuple.create(proc_mesh._mailbox)
 
