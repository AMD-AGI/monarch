--- conflicted
+++ resolved
@@ -716,11 +716,7 @@
 
 
 @pytest.mark.timeout(60)
-<<<<<<< HEAD
-def test_port_as_argument():
-=======
-async def test_port_as_argument() -> None:
->>>>>>> ece83579
+def test_port_as_argument() -> None:
     proc_mesh = local_proc_mesh(gpus=1)
     s = proc_mesh.spawn("send_alot", SendAlot).get()
     send, recv = Channel[int].open()
