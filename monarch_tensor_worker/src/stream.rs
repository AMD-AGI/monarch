/*
 * Copyright (c) Meta Platforms, Inc. and affiliates.
 * All rights reserved.
 *
 * This source code is licensed under the BSD-style license found in the
 * LICENSE file in the root directory of this source tree.
 */

use std::cell::OnceCell;
use std::collections::HashMap;
use std::collections::HashSet;
use std::collections::hash_map::Entry;
use std::future::Future;
use std::sync::Arc;
use std::sync::OnceLock;
use std::time::Duration;

use anyhow::Result;
use anyhow::anyhow;
use anyhow::bail;
use anyhow::ensure;
use async_trait::async_trait;
use hyperactor::Actor;
use hyperactor::ActorId;
use hyperactor::ActorRef;
use hyperactor::Context;
use hyperactor::HandleClient;
use hyperactor::Handler;
use hyperactor::Instance;
use hyperactor::Named;
use hyperactor::PortHandle;
use hyperactor::actor::ActorHandle;
use hyperactor::data::Serialized;
use hyperactor::forward;
use hyperactor::mailbox::Mailbox;
use hyperactor::mailbox::OncePortHandle;
use hyperactor::mailbox::PortReceiver;
use hyperactor::proc::Proc;
use monarch_hyperactor::actor::PythonMessage;
use monarch_hyperactor::actor::PythonMessageKind;
use monarch_hyperactor::local_state_broker::BrokerId;
use monarch_hyperactor::local_state_broker::LocalState;
use monarch_hyperactor::local_state_broker::LocalStateBrokerMessage;
use monarch_hyperactor::mailbox::EitherPortRef;
use monarch_messages::controller::ControllerMessageClient;
use monarch_messages::controller::Seq;
use monarch_messages::controller::WorkerError;
use monarch_messages::worker::ActorCallParams;
use monarch_messages::worker::CallFunctionError;
use monarch_messages::worker::CallFunctionParams;
use monarch_messages::worker::SeqError;
use monarch_messages::worker::StreamRef;
use monarch_types::PyTree;
use monarch_types::SerializablePyErr;
use monarch_types::TryIntoPyObjectUnsafe;
use pyo3::prelude::*;
use pyo3::types::PyTuple;
use tokio::runtime::Handle;
use tokio::sync::Mutex;
use tokio::task::JoinHandle;
use torch_sys::BorrowType;
use torch_sys::CudaDevice;
use torch_sys::MultiBorrow;
use torch_sys::RValue;
use torch_sys::TensorCell;
use torch_sys::deep_clone;
use torch_sys::factory_empty;
use torch_sys::factory_zeros;
use torch_sys_cuda::cuda::Event;
use torch_sys_cuda::cuda::Stream;
use tracing_subscriber::fmt::Subscriber;

use crate::ControllerActor;
use crate::DeviceMesh;
use crate::Factory;
use crate::Reduction;
use crate::Ref;
use crate::ResolvableFunction;
use crate::StreamCreationMode;
use crate::WireValue;
use crate::comm::CommBackend;
use crate::comm::CommMessage;
use crate::comm::CommMessageClient;
use crate::comm::NcclCommActor;
use crate::pipe::PipeMessage;

pub type TensorCellResult = Result<TensorCell, Arc<SeqError>>;

// These thread locals are accessed by the python runtime for debugging sessions.
thread_local! {
    pub static CONTROLLER_ACTOR_REF: OnceCell<ActorRef<ControllerActor>> = const { OnceCell::new() };
    pub static PROC: OnceCell<Proc> = const { OnceCell::new() };
    pub static ROOT_ACTOR_ID: OnceCell<ActorId> = const { OnceCell::new() };
}

#[derive(Debug)]
struct Recording {
    messages: Vec<StreamMessage>,
}

impl Recording {
    fn new() -> Self {
        Self {
            messages: Vec::new(),
        }
    }
}

#[derive(Debug, PartialEq)]
enum RecordingState {
    Defining {
        recording: Ref,
        // Set of borrow ids used to track proper borrow usage inside
        // a recording.
        defined_borrows: HashSet<u64>,
    },
    Running,
}

/// Messages handled by the stream. Generally these are stream-local versions of
/// [`crate::WorkerMessage`].
#[derive(Handler, HandleClient, Debug, Named)]
pub enum StreamMessage {
    CallFunction(
        CallFunctionParams,
        HashMap<Ref, DeviceMesh>,
        HashMap<Ref, (DeviceMesh, Vec<String>, Arc<ActorHandle<NcclCommActor>>)>,
    ),

    BorrowCreate {
        /// Id for the borrow.
        borrow: u64,
        /// Tensor to borrow.
        tensor: Ref,
        /// Port for sending the first use CUDA event + borrowed tensor to
        /// the borrower.
        first_use_sender: PortHandle<(Option<Event>, TensorCellResult)>,
    },

    BorrowFirstUse {
        /// Id for the borrow.
        borrow: u64,
        /// Ref for storing the borrowed tensor.
        result: Ref,
        /// Port for receiving the first use CUDA event + borrowed tensor from
        /// the provider stream.
        first_use_receiver: Arc<Mutex<PortReceiver<(Option<Event>, TensorCellResult)>>>,
    },

    BorrowLastUse {
        /// Id for the borrow.
        borrow: u64,
        /// Ref for the borrowed tensor.
        result: Ref,
        /// Port for sending the last use CUDA event and borrowed tensor.
        last_use_sender: PortHandle<(Option<Event>, TensorCellResult)>,
    },

    BorrowDrop {
        borrow: u64,
        /// Port for receiving the last use CUDA event and borrowed tensor.
        last_use_receiver: Arc<Mutex<PortReceiver<(Option<Event>, TensorCellResult)>>>,
    },

    DeleteRefs(Vec<Ref>),

    RequestStatus(#[reply] OncePortHandle<()>),

    InitComm(ActorHandle<NcclCommActor>),

    Reduce {
        comm: Arc<ActorHandle<NcclCommActor>>,
        dim_size: i64,
        result: Ref,
        local_tensor: Ref,
        factory: Factory,
        reduction: Reduction,
        scatter: bool,
        in_place: bool,
        out: Option<Ref>,
    },

    SendTensor {
        result: Ref,
        from_rank: Option<usize>,
        to_rank: Option<usize>,
        tensor: Ref,
        factory: Factory,
        comm: Arc<ActorHandle<NcclCommActor>>,
    },

    SendValue {
        seq: Seq,
        worker_actor_id: ActorId,
        mutates: Vec<Ref>,
        function: Option<ResolvableFunction>,
        args: Vec<WireValue>,
        kwargs: HashMap<String, WireValue>,
        device_meshes: HashMap<Ref, DeviceMesh>,
        pipe: Option<PortHandle<PipeMessage>>,
    },

    SetValue {
        seq: Seq,
        results: Vec<Option<Ref>>,
        pipe: PortHandle<PipeMessage>,
    },

    DefineRecording {
        recording: Ref,
    },

    FinalizeRecording {
        recording: Ref,
    },

    CallRecording {
        seq: Seq,
        recording: Ref,
        results: Vec<Ref>,
        actuals: Vec<Ref>,
    },

    RecordingFormal {
        result: Ref,
        argument_index: usize,
    },

    RecordingResult {
        result: Ref,
        output_index: usize,
    },

    SetRefUnitTestsOnly(Ref, WireValue),

    SetTensorRefUnitTestsOnly(Ref, TensorCellResult),

    GetRefUnitTestsOnly(
        Ref, // value
        #[reply] OncePortHandle<Option<Result<WireValue, String>>>,
    ),

    GetTensorRefUnitTestsOnly(Ref, #[reply] OncePortHandle<Option<TensorCellResult>>),

    SendResultOfActorCall(ActorId, ActorCallParams),
}

impl StreamMessage {
    fn clone_for_recording(&self) -> Self {
        match self {
            StreamMessage::RecordingFormal {
                result,
                argument_index,
            } => StreamMessage::RecordingFormal {
                result: *result,
                argument_index: *argument_index,
            },
            StreamMessage::RecordingResult {
                result,
                output_index,
            } => StreamMessage::RecordingResult {
                result: *result,
                output_index: *output_index,
            },
            StreamMessage::DeleteRefs(refs) => StreamMessage::DeleteRefs(refs.clone()),
            StreamMessage::CallFunction(params, device_meshes, remote_process_groups) => {
                StreamMessage::CallFunction(
                    params.clone(),
                    device_meshes.clone(),
                    remote_process_groups.clone(),
                )
            }
            StreamMessage::BorrowCreate {
                borrow,
                tensor,
                first_use_sender,
            } => StreamMessage::BorrowCreate {
                borrow: *borrow,
                tensor: *tensor,
                first_use_sender: first_use_sender.clone(),
            },
            StreamMessage::BorrowFirstUse {
                borrow,
                result,
                first_use_receiver,
            } => StreamMessage::BorrowFirstUse {
                borrow: *borrow,
                result: *result,
                first_use_receiver: first_use_receiver.clone(),
            },
            StreamMessage::BorrowLastUse {
                borrow,
                result,
                last_use_sender,
            } => StreamMessage::BorrowLastUse {
                borrow: *borrow,
                result: *result,
                last_use_sender: last_use_sender.clone(),
            },
            StreamMessage::BorrowDrop {
                borrow,
                last_use_receiver,
            } => StreamMessage::BorrowDrop {
                borrow: *borrow,
                last_use_receiver: last_use_receiver.clone(),
            },
            StreamMessage::Reduce {
                comm,
                dim_size,
                result,
                local_tensor,
                factory,
                reduction,
                scatter,
                in_place,
                out,
            } => StreamMessage::Reduce {
                comm: comm.clone(),
                dim_size: *dim_size,
                result: *result,
                local_tensor: *local_tensor,
                factory: factory.clone(),
                reduction: reduction.clone(),
                scatter: *scatter,
                in_place: *in_place,
                out: out.clone(),
            },
            StreamMessage::SendTensor {
                result,
                from_rank,
                to_rank,
                tensor,
                factory,
                comm,
            } => StreamMessage::SendTensor {
                result: *result,
                from_rank: *from_rank,
                to_rank: *to_rank,
                tensor: *tensor,
                factory: factory.clone(),
                comm: comm.clone(),
            },
            StreamMessage::SetValue { seq, results, pipe } => StreamMessage::SetValue {
                seq: seq.clone(),
                results: results.clone(),
                pipe: pipe.clone(),
            },
            other => panic!(
                "StreamMessage variant not supported in recording: {:?}",
                other
            ),
        }
    }

    // Get the set of refs that this message defines.
    fn get_defined_refs(&self) -> HashSet<Ref> {
        match self {
            StreamMessage::RecordingFormal { result, .. } => HashSet::from([*result]),
            StreamMessage::CallFunction(params, ..) => {
                params.results.iter().filter_map(|&ref_| ref_).collect()
            }
            StreamMessage::BorrowFirstUse { result, .. } => HashSet::from([*result]),
            StreamMessage::Reduce { result, .. } => HashSet::from([*result]),
            StreamMessage::SendTensor {
                result, from_rank, ..
            } => {
                if from_rank.is_some() {
                    HashSet::from([*result])
                } else {
                    HashSet::new()
                }
            }
            StreamMessage::SetValue { results, .. } => {
                results.iter().filter_map(|&ref_| ref_).collect()
            }
            // TODO(slurye): Add SendValue eventually.
            _ => HashSet::new(),
        }
    }

    // Get the set of refs that this message mutates.
    fn get_mutated_refs(&self) -> HashSet<Ref> {
        match self {
            StreamMessage::CallFunction(params, ..) => HashSet::from_iter(params.mutates.clone()),
            StreamMessage::Reduce {
                out,
                in_place,
                local_tensor,
                ..
            } => {
                if *in_place {
                    HashSet::from([*local_tensor])
                } else if let Some(out) = out {
                    HashSet::from([*out])
                } else {
                    HashSet::new()
                }
            }
            // TODO(slurye): Add SendValue eventually.
            _ => HashSet::new(),
        }
    }
}

/// A stream represents a linear sequence of execution. Operations on different
/// streams can execute concurrently.
///
/// For CUDA operators, streams will invoke the corresponding stream management
/// APIs to perform synchronization.
///
/// For CPU operators, streams will just execute synchronously on their own OS
/// thread.
#[derive(Debug)]
pub struct StreamActor {
    world_size: usize,
    rank: usize,
    /// Mapping of refs in the controller environment to TensorIndex in this
    /// stream's local environment.
    // TODO(agallagher): Use `ValueError` as the error type.
    env: HashMap<Ref, Result<RValue, Arc<SeqError>>>,
    /// How to create the stream.
    creation_mode: StreamCreationMode,
    /// CUDA stream that this actor will enqueue operations on. None if "device"
    /// is not a CUDA device.
    /// NOTE: We lazily create the stream, so that we do it from the dedicated
    /// Stream OS thread as, otherwise, we see deadlocks when done from
    /// unexpected threads.
    cuda_stream: OnceLock<Option<Stream>>,
    /// Device this stream should be scheduled on.
    device: Option<CudaDevice>,
    /// Communicator for this stream. Optional as we lazily initialize it.
    comm: Option<ActorHandle<NcclCommActor>>,
    /// Actor ref of the controller that created this stream.
    controller_actor: ActorRef<ControllerActor>,
    remote_process_groups: HashMap<Ref, PyObject>,
    recordings: HashMap<Ref, Recording>,
    active_recording: Option<RecordingState>,
    respond_with_python_message: bool,
    last_seq_error: Option<Arc<SeqError>>,
}

/// Parameters for creating a [`Stream`].
#[derive(Debug, Clone)]
pub struct StreamParams {
    pub world_size: usize,
    pub rank: usize,
    /// Controls how the underlying CUDA stream is created.
    pub creation_mode: StreamCreationMode,
    /// Id of this stream in the worker actor's stream table.
    pub id: StreamRef,
    /// Device this stream should be scheduled on. If none, don't do stream
    /// synchronization.
    pub device: Option<CudaDevice>,
    /// Actor ref of the controller that created this stream.
    pub controller_actor: ActorRef<ControllerActor>,
    pub respond_with_python_message: bool,
}

#[async_trait]
impl Actor for StreamActor {
    type Params = StreamParams;
    async fn new(
        StreamParams {
            world_size,
            rank,
            id: _,
            device,
            controller_actor,
            creation_mode,
            respond_with_python_message,
        }: Self::Params,
    ) -> Result<Self> {
        Ok(Self {
            world_size,
            rank,
            env: HashMap::new(),
            creation_mode,
            cuda_stream: OnceLock::new(),
            device,
            comm: None,
            controller_actor,
            remote_process_groups: HashMap::new(),
            recordings: HashMap::new(),
            active_recording: None,
            respond_with_python_message,
            last_seq_error: None,
        })
    }

    async fn init(&mut self, cx: &Instance<Self>) -> Result<()> {
        // These thread locals are exposed via python functions, so we need to set them in the
        // same thread that python will run in. That means we need to initialize them here in
        // StreamActor::init instead of in StreamActor::new.
        CONTROLLER_ACTOR_REF.with(|controller_actor_ref| {
            controller_actor_ref.set(self.controller_actor.clone()).ok()
        });
        PROC.with(|proc| proc.set(cx.proc().clone()).ok());
        ROOT_ACTOR_ID.with(|root_actor_id| {
            root_actor_id
                .set(ActorId::root(
                    cx.self_id().proc_id().clone(),
                    cx.self_id().name().to_string(),
                ))
                .ok()
        });
        // Set the current stream for this actor thread.
        if let Some(stream) = self.cuda_stream() {
            Stream::set_current_stream(stream);
        }
        Ok(())
    }

    /// Specialize spawn_server_task for StreamActor, because we want to run the stream on a
    /// dedicated OS thread. This is because:
    ///   - Streams do expensive blocking CPU operations (like calling CPU kernels).
    ///   - Torch/CUDA make use of thread-local state, so moving tasks across
    ///     threads is problematic.
    fn spawn_server_task<F>(future: F) -> JoinHandle<F::Output>
    where
        F: Future + Send + 'static,
        F::Output: Send + 'static,
    {
        let (join_tx, join_rx) = tokio::sync::oneshot::channel();
        // It is important that we spawn a standalone thread for the work here,
        // as opposed to using `spawn_blocking` to spawn a tokio-managed thread.
        // This is because the worker stream may call uninterruptible FFI code
        // that can deadlock (CUDA, NCCL).
        // If we use a tokio-managed blocking thread, then runtime teardown will
        // try to wait for tasks on that thread to reach an await point, and
        // hang forever.
        let builder = std::thread::Builder::new().name("worker-stream".to_string());
        let _thread_handle = builder.spawn(move || {
            // Spawn a new thread with a single-threaded tokio runtime to run the
            // actor loop.  We avoid the current-threaded runtime, so that we can
            // use `block_in_place` for nested async-to-sync-to-async flows.
            let rt = tokio::runtime::Builder::new_multi_thread()
                .worker_threads(1)
                .enable_io()
                .build()
                .unwrap();
            let result = rt.block_on(async {
                tokio::task::block_in_place(|| {
                    // Allow e.g. destructing py objects on this thread, which
                    // can happen at shutdown when the a stream actors env map
                    // for rvalues is dropped (e.g. P1673311499).
                    // https://github.com/PyO3/pyo3/discussions/3499
                    Python::with_gil(|py| {
                        py.allow_threads(|| {
                            let result = Handle::current().block_on(future);
                            if join_tx.send(result).is_err() {
                                panic!("could not send join result")
                            }
                        })
                    })
                })
            });
            rt.shutdown_timeout(Duration::from_weeks(1));
            result
        });

        // In order to bridge the synchronous join handle with the async world,
        // smuggle the result through a channel.
        tokio::spawn(async move { join_rx.await.unwrap() })
    }
}

/// The arguments we accept as inputs to Python function calls.
#[derive(Debug)]
enum PyArg<'a> {
    RValue(RValue),
    DeviceMesh(&'a DeviceMesh),
    PyObject(PyObject),
}

/// Serialize into a `PyObject`.
impl<'a, 'py> TryIntoPyObjectUnsafe<'py, PyAny> for &PyArg<'a> {
    unsafe fn try_to_object_unsafe(self, py: Python<'py>) -> PyResult<Bound<'py, PyAny>> {
        match self {
            // SAFETY: This inherits the unsafety of `rvalue_to_ivalue` (see comment
            // above).
            PyArg::RValue(rval) => unsafe { rval.try_to_object_unsafe(py) },
            PyArg::DeviceMesh(mesh) => Ok(Py::new(py, (*mesh).clone())?.into_bound(py).into_any()),
            PyArg::PyObject(obj) => Ok(obj.clone_ref(py).into_bound(py)),
        }
    }
}

impl StreamActor {
    fn cuda_stream(&self) -> Option<&Stream> {
        self.cuda_stream
            .get_or_init(|| {
                self.device.map(|device| match self.creation_mode {
                    StreamCreationMode::UseDefaultStream => {
                        Stream::get_current_stream_on_device(device)
                    }
                    StreamCreationMode::CreateNewStream => Stream::new_with_device(device),
                })
            })
            .as_ref()
    }

    fn ref_to_rvalue(&self, ref_: &Ref) -> Result<RValue, CallFunctionError> {
        let rvalue = self
            .env
            .get(ref_)
            .ok_or_else(|| CallFunctionError::RefNotFound(*ref_))?;
        match rvalue {
            Ok(val) => Ok(val.clone()),
            Err(err) => Err(CallFunctionError::DependentError(err.clone())),
        }
    }

    fn wire_to_rvalue(&self, value: WireValue) -> Result<RValue, CallFunctionError> {
        let ret = match value {
            WireValue::Ref(val) => self.ref_to_rvalue(&val)?,
            // TODO: We might want to support GenericList / GenericDict etc.
            WireValue::RefList(val) => {
                let mut ret = Vec::with_capacity(val.len());
                for v in val {
                    match self.ref_to_rvalue(&v) {
                        Ok(RValue::Tensor(t)) => ret.push(t),
                        Err(err) => {
                            return Err(err);
                        }
                        Ok(val) => {
                            return Err(CallFunctionError::UnsupportedArgType(
                                "wire_to_rvalue".into(),
                                format!("RefList([{:?}])", val),
                            ));
                        }
                    }
                }
                RValue::TensorList(ret)
            }
            WireValue::Int(val) => RValue::Int(val),
            WireValue::IntList(val) => RValue::IntList(val),
            WireValue::Double(val) => RValue::Double(val),
            WireValue::Bool(val) => RValue::Bool(val),
            WireValue::String(val) => RValue::String(val),
            WireValue::Device(val) => RValue::Device(val),
            WireValue::Layout(val) => RValue::Layout(val),
            WireValue::ScalarType(val) => RValue::ScalarType(val),
            WireValue::MemoryFormat(val) => RValue::MemoryFormat(val),
            WireValue::PyObject(val) => RValue::PyObject(val),
            WireValue::None(()) => RValue::None,
            WireValue::IValue(val) => RValue::Opaque(val.into()),
        };
        Ok(ret)
    }

    async fn report_seq_error(
        &mut self,
        cx: &Context<'_, Self>,
        seq: Seq,
        error: CallFunctionError,
    ) -> Result<Arc<SeqError>, anyhow::Error> {
        match error {
            CallFunctionError::DependentError(root) => Ok(root),
            CallFunctionError::Error(e) => {
                if !self.active_recording.is_some() {
                    let worker_error = WorkerError {
                        backtrace: format!("{e}"),
                        worker_actor_id: cx.self_id().clone(),
                    };
                    tracing::info!("Propagating remote function error to client: {worker_error}");
                    self.controller_actor
                        .remote_function_failed(cx, seq, worker_error)
                        .await?
                }
                let err = Arc::new(SeqError { seq, error: e });
                self.last_seq_error = Some(err.clone());
                Ok(err)
            }
        }
    }

    async fn try_define<F>(
        &mut self,
        cx: &Context<'_, Self>,
        seq: Seq,
        result_refs: Vec<Option<Ref>>,
        mutates: &Vec<Ref>,
        f: F,
    ) -> Result<()>
    where
        F: AsyncFnOnce(&mut Self) -> Result<Vec<RValue>, CallFunctionError>,
    {
        let actual_results = f(self).await;
        // Check if the expected number of returns is correct, otherwise convert
        // into an error.
        let op_results = actual_results.and_then(|actual_results| {
            if result_refs.len() == actual_results.len() {
                Ok(actual_results
                    .into_iter()
                    .zip(result_refs.iter())
                    .filter_map(|(result, ref_)| ref_.map(|ref_| (ref_, result)))
                    .collect::<Vec<(Ref, RValue)>>())
            } else {
                Err(CallFunctionError::UnexpectedNumberOfReturns(
                    result_refs.len(),
                    actual_results.len(),
                ))
            }
        });

        // Propagate the results (either the actual values or an error) to the
        // right entries in the global env mapping.
        match op_results {
            Ok(op_results) => {
                for (ref_, rvalue) in op_results.into_iter() {
                    let prev = self.env.insert(ref_, Ok(rvalue));
                    assert!(prev.is_none(), "Duplicate write to reference: {:?}", ref_);
                }
            }
            Err(err) => {
                let err = self.report_seq_error(cx, seq, err).await?;
                for ref_ in result_refs {
                    match ref_ {
                        Some(ref_) => {
                            let prev = self.env.insert(ref_, Err(err.clone()));
                            assert!(prev.is_none(), "Duplicate write to reference: {:?}", ref_);
                        }
                        None => {}
                    }
                }
                for ref_ in mutates {
                    self.env.insert(*ref_, Err(err.clone()));
                }
            }
        }
        Ok(())
    }

    fn call_torch_op(
        &self,
        op: String,
        overload: String,
        args: Vec<WireValue>,
        kwargs: HashMap<String, WireValue>,
    ) -> Result<Vec<RValue>, CallFunctionError> {
        let args = args
            .into_iter()
            .map(|arg| self.wire_to_rvalue(arg))
            .collect::<Result<Vec<_>, _>>()?;
        let kwargs = kwargs
            .into_iter()
            .map(|(k, v)| self.wire_to_rvalue(v).map(|rvalue| (k, rvalue)))
            .collect::<Result<HashMap<_, _>, CallFunctionError>>()?;

        let results = torch_sys::call_op::call_op(op, overload, &args, &kwargs, true)?;

        // Handle the case where the op returns nothing and convert it to a list of None.
        // This is to ensure handle results does not error out as the client will call
        // such a function with expected results of size 1.
        Ok(if results.is_empty() {
            vec![RValue::None]
        } else {
            results
        })
    }

    fn call_python_fn<'py>(
        &mut self,
        py: Python<'py>,
        cx: &Context<Self>,
        function: Option<ResolvableFunction>,
        args: Vec<WireValue>,
        kwargs: HashMap<String, WireValue>,
        mutates: &[Ref],
        device_meshes: HashMap<Ref, DeviceMesh>,
        remote_process_groups: HashMap<
            Ref,
            (DeviceMesh, Vec<String>, Arc<ActorHandle<NcclCommActor>>),
        >,
    ) -> Result<Bound<'py, PyAny>, CallFunctionError> {
        let function = function
            .map(|function| {
                function.resolve(py).map_err(|e| {
                    CallFunctionError::InvalidRemoteFunction(format!(
                        "failed to resolve function {}: {}",
                        function,
                        SerializablePyErr::from(py, &e)
                    ))
                })
            })
            .transpose()?;

        let remote_process_groups = remote_process_groups
            .into_iter()
            .map(|(gref, (mesh, dims, comm))| {
                let group = match self.remote_process_groups.entry(gref) {
                    Entry::Occupied(ent) => ent.get().clone_ref(py),
                    Entry::Vacant(ent) => {
                        // We need to run `init_process_group` before any
                        // remote process groups can get created.
                        torch_sys::backend::ensure_init_process_group(
                            py,
                            self.world_size,
                            self.rank,
                        )?;

                        // Create a backend object to wrap the comm and use
                        // it to create a new torch group.
                        let ranks = mesh.get_ranks_for_dim_slice(&dims)?;
                        let group_size = ranks.len();
                        let backend = CommBackend::new(
                            comm,
                            Mailbox::new_detached(cx.self_id().clone()),
                            self.rank,
                            group_size,
                            self.world_size,
                        );
                        ent.insert(torch_sys::backend::new_group(py, ranks, backend)?.unbind())
                            .clone_ref(py)
                    }
                };
                PyResult::Ok((gref, group))
            })
            .collect::<Result<HashMap<_, _>, _>>()
            .map_err(SerializablePyErr::from_fn(py))?;

        // SAFETY: We will be making an unchecked clone of each tensor to pass to to
        // C++, so we need to hold a borrow of each input tensor for the duration of
        // this function.
        let mut multiborrow = MultiBorrow::new();

        let resolve = |val: WireValue| {
            val.into_py_object()
                .map_err(|e| {
                    CallFunctionError::UnsupportedArgType(
                        format!("{:?}", function),
                        format!("{:?}", e),
                    )
                })?
                .unpickle(py)
                .map_err(SerializablePyErr::from_fn(py))?
                .extract::<PyTree<PyObject>>()
                .map_err(SerializablePyErr::from_fn(py))?
                .try_into_map(|obj| {
                    Ok(if let Ok(ref_) = Ref::from_py_object(obj.bind(py)) {
                        if let Some(mesh) = device_meshes.get(&ref_) {
                            PyArg::DeviceMesh(mesh)
                        } else if let Some(pg) = remote_process_groups.get(&ref_) {
                            PyArg::PyObject(pg.clone_ref(py))
                        } else {
                            let rval = self.ref_to_rvalue(&ref_)?;
                            PyArg::RValue(rval)
                        }
                    } else {
                        PyArg::PyObject(obj)
                    })
                })
        };

        // Resolve refs
        let py_args: Vec<PyTree<PyArg>> = args
            .into_iter()
            .map(resolve)
            .collect::<Result<_, CallFunctionError>>()?;
        let py_kwargs: HashMap<_, PyTree<PyArg>> = kwargs
            .into_iter()
            .map(|(k, object)| Ok((k, resolve(object)?)))
            .collect::<Result<_, CallFunctionError>>()?;

        // Add a shared-borrow for each rvalue reference.
        py_args
            .iter()
            .chain(py_kwargs.values())
            .flat_map(|o| o.iter())
            .for_each(|arg| {
                if let PyArg::RValue(rval) = arg {
                    multiborrow.add(rval, BorrowType::Shared);
                }
            });

        // Add mutable borrows for params we're mutating.
        let mutates: Vec<_> = mutates
            .iter()
            .map(|r| self.ref_to_rvalue(r))
            .collect::<Result<_, CallFunctionError>>()?;
        mutates
            .iter()
            .for_each(|rval| multiborrow.add(rval, BorrowType::Mutable));

        // Execute the borrow.
        let _borrow = multiborrow.borrow()?;

        // Call function.
        // Use custom subscriber to route Worker messages to stdout.
        let scoped_subscriber = Subscriber::builder().with_writer(std::io::stdout).finish();
        let result: Bound<'_, PyAny> =
            tracing::subscriber::with_default(scoped_subscriber, || {
                // SAFETY: The borrows above guard the unchecked clones done by
                // `rvalue_to_ivalue`. This may result in multiple mutable
                // references to tensor data, but the Python side is responsible
                // for making sure that is safe
                // TODO(agallagher): The args/kwargs conversion traits generate
                // the appropriate types here, but they get casted to `PyAny`.
                // It'd be nice to make `TryToPyObjectUnsafe` take a template
                // arg for the converted py object to avoid this downcast.
                let args = unsafe { py_args.try_to_object_unsafe(py) }
                    .map_err(SerializablePyErr::from_fn(py))?;
                // SAFETY: above
                let kwargs = &unsafe { py_kwargs.try_to_object_unsafe(py) }
                    .map_err(SerializablePyErr::from_fn(py))?;

                if let Some(function) = function {
                    function
                        .call(args, Some(kwargs))
                        .map_err(SerializablePyErr::from_fn(py))
                } else {
                    Ok(args.get_item(0).unwrap())
                }
            })?;
        Ok(result)
    }

    fn call_python_fn_pytree(
        &mut self,
        cx: &hyperactor::Context<Self>,
        function: ResolvableFunction,
        args: Vec<WireValue>,
        kwargs: HashMap<String, WireValue>,
        mutates: &[Ref],
        device_meshes: HashMap<Ref, DeviceMesh>,
        remote_process_groups: HashMap<
            Ref,
            (DeviceMesh, Vec<String>, Arc<ActorHandle<NcclCommActor>>),
        >,
    ) -> Result<PyTree<RValue>, CallFunctionError> {
        Python::with_gil(|py| {
            let result = self.call_python_fn(
                py,
                cx,
                Some(function),
                args,
                kwargs,
                mutates,
                device_meshes,
                remote_process_groups,
            )?;
            Ok(PyTree::<RValue>::extract_bound(&result).map_err(SerializablePyErr::from_fn(py))?)
        })
    }
    /// Retrieve `ref_` or create a fake value with the provided factory if it
    /// is an error. We use this for collective calls, where even if there was
    /// an upstream failure, we still have participate in the collective to
    /// avoid deadlocking the other ranks. It's okay to just put a nonsense
    /// value here of the correct shape; the controller will have been notified
    /// of the upstream failure and will know to ignore everything dependent on
    /// it.
    fn get_or_fake_on_err(&self, ref_: Ref, factory: &Factory) -> Result<TensorCell> {
        let rvalue = self
            .env
            .get(&ref_)
            .ok_or_else(|| anyhow!("tensor not found in stream: {ref_:#?}"))?;

        match rvalue {
            Ok(val) => Ok(val.clone().try_into().map_err(|e| anyhow!("{}", e))?),
            Err(_) => {
                let t = factory_zeros(&factory.size, factory.dtype, factory.layout, factory.device);
                Ok(TensorCell::new(t))
            }
        }
    }

    fn get_defining_recording(&mut self) -> Option<(&mut Recording, &mut HashSet<u64>)> {
        self.active_recording
            .as_mut()
            .and_then(|state| match state {
                RecordingState::Defining {
                    recording,
                    defined_borrows,
                } => {
                    match self.recordings.get_mut(recording) {
                        Some(recording) => Some((recording, defined_borrows)),
                        // Panic, because this would be a logic error in the program.
                        None => panic!("recording not found: {:?}", recording),
                    }
                }
                RecordingState::Running => None,
            })
    }

    fn get_first_error(&self, refs: &[Ref]) -> Result<Option<Arc<SeqError>>> {
        for ref_ in refs {
            let rvalue_or_err = self
                .env
                .get(ref_)
                .ok_or_else(|| anyhow!("tensor not found in stream: {ref_:#?}"))?;
            if let Err(err) = rvalue_or_err {
                return Ok(Some(err.clone()));
            }
        }
        Ok(None)
    }
    async fn send_value_python_message(
        &mut self,
        cx: &hyperactor::Context<'_, Self>,
        seq: Seq,
        worker_actor_id: ActorId,
        mutates: Vec<Ref>,
        function: Option<ResolvableFunction>,
        args: Vec<WireValue>,
        kwargs: HashMap<String, WireValue>,
        device_meshes: HashMap<Ref, DeviceMesh>,
    ) -> Result<()> {
        self.try_define(cx, seq, vec![], &vec![], async |self_| {
            let result = Python::with_gil(|py| -> Result<PythonMessage, CallFunctionError> {
                let result = tokio::task::block_in_place(|| {
                    self_.call_python_fn(
                        py,
                        cx,
                        function,
                        args,
                        kwargs,
                        &mutates,
                        device_meshes,
                        HashMap::new(),
                    )
                })?;
                let pickle = py
                    .import("monarch._src.actor.actor_mesh")
                    .unwrap()
                    .getattr("_pickle")
                    .unwrap();
                let data: Vec<u8> = pickle
                    .call1((result,))
                    .map_err(|pyerr| SerializablePyErr::from(py, &pyerr))?
                    .extract()
                    .unwrap();
                Ok(PythonMessage::new_from_buf(
                    PythonMessageKind::Result {
                        rank: Some(worker_actor_id.rank()),
                    },
                    data,
                ))
            })?;
            let ser = Serialized::serialize(&result).unwrap();
            self_
                .controller_actor
                .fetch_result(cx, seq, Ok(ser))
                .await?;
            Ok(vec![])
        })
        .await
    }
    fn define_ref(&mut self, dest: Ref, src: Ref) -> Result<(), anyhow::Error> {
        let rvalue = self
            .env
            .get(&src)
            .ok_or_else(|| CallFunctionError::RefNotFound(src))?;
        self.env.insert(dest, rvalue.clone());
        Ok(())
    }
}

#[async_trait]
#[forward(StreamMessage)]
impl StreamMessageHandler for StreamActor {
    async fn call_function(
        &mut self,
        cx: &Context<Self>,
        params: CallFunctionParams,
        device_meshes: HashMap<Ref, DeviceMesh>,
        remote_process_groups: HashMap<
            Ref,
            (DeviceMesh, Vec<String>, Arc<ActorHandle<NcclCommActor>>),
        >,
    ) -> Result<()> {
        if let Some((recording, _)) = self.get_defining_recording() {
            recording.messages.push(StreamMessage::CallFunction(
                params,
                device_meshes,
                remote_process_groups,
            ));
            return Ok(());
        }

        params.function.panic_if_requested();
        self.try_define(
            cx,
            params.seq,
            params.results,
            &params.mutates,
            async |self| {
                tokio::task::block_in_place(|| match params.function.as_torch_op() {
                    Some((op, overload)) => {
                        self.call_torch_op(op, overload, params.args, params.kwargs)
                    }
                    _ => self
                        .call_python_fn_pytree(
                            cx,
                            params.function,
                            params.args,
                            params.kwargs,
                            &params.mutates,
                            device_meshes,
                            remote_process_groups,
                        )
                        .map(|results| results.into_leaves()),
                })
            },
        )
        .await?;
        Ok(())
    }

    async fn borrow_create(
        &mut self,
        _cx: &Context<Self>,
        borrow: u64,
        tensor: Ref,
        first_use_sender: PortHandle<(Option<Event>, TensorCellResult)>,
    ) -> Result<()> {
        if let Some((recording, defined_borrows)) = self.get_defining_recording() {
            recording.messages.push(StreamMessage::BorrowCreate {
                borrow,
                tensor,
                first_use_sender,
            });
            ensure!(
                defined_borrows.insert(borrow),
                "duplicate borrow create in recording"
            );
            return Ok(());
        }

        let rvalue_result = self
            .env
            .get(&tensor)
            .ok_or_else(|| anyhow!("invalid reference for borrow_create: {:#?}", tensor))?;

        let result = match rvalue_result {
            Ok(rvalue) => Ok(rvalue.clone().try_into().map_err(|e| anyhow!("{}", e))?),
            Err(e) => Err(e.clone()),
        };

        let event = self.cuda_stream().map(|stream| stream.record_event(None));
        first_use_sender.send((event, result)).map_err(|err| {
            anyhow!(
                "failed sending first use event for borrow {:?}: {:?}",
                borrow,
                err
            )
        })
    }

    async fn borrow_first_use(
        &mut self,
        _cx: &Context<Self>,
        borrow: u64,
        result: Ref,
        first_use_receiver: Arc<Mutex<PortReceiver<(Option<Event>, TensorCellResult)>>>,
    ) -> Result<()> {
        if let Some((recording, _)) = self.get_defining_recording() {
            recording.messages.push(StreamMessage::BorrowFirstUse {
                borrow,
                result,
                first_use_receiver: first_use_receiver.clone(),
            });
            return Ok(());
        }

        let (first_use_event, cell) =
            first_use_receiver
                .lock()
                .await
                .recv()
                .await
                .map_err(|err| {
                    anyhow!(
                        "failed receiving first use event for borrow {:?}: {:?}",
                        borrow,
                        err
                    )
                })?;

        if let Some(stream) = self.cuda_stream() {
            stream.wait_event(
                &mut first_use_event.expect("sent borrow to CUDA stream, expected a CUDA event"),
            );
        }
        match cell {
            Ok(cell) => {
                self.env.insert(result, Ok(cell.into()));
            }
            Err(err) => {
                self.env.insert(result, Err(err.clone()));
            }
        }
        Ok(())
    }

    async fn borrow_last_use(
        &mut self,
        _cx: &Context<Self>,
        borrow: u64,
        result: Ref,
        last_use_sender: PortHandle<(Option<Event>, TensorCellResult)>,
    ) -> Result<()> {
        if let Some((recording, _)) = self.get_defining_recording() {
            recording.messages.push(StreamMessage::BorrowLastUse {
                borrow,
                result,
                last_use_sender,
            });
            return Ok(());
        }

        let event = self.cuda_stream().map(|stream| stream.record_event(None));
        let rvalue_or_err = self.env.remove(&result).ok_or(anyhow!(
            "Invalid reference for borrow_last_use: {result:#?}"
        ))?;
        let tensor = match rvalue_or_err {
            Ok(RValue::Tensor(t)) => Ok(t),
            Err(e) => Err(e),
            _ => bail!("invalid rvalue type for borrow_last_use"),
        };

        last_use_sender.send((event, tensor)).map_err(|err| {
            anyhow!(
                "failed sending last use event for borrow {:?}: {:?}",
                borrow,
                err
            )
        })
    }

    async fn borrow_drop(
        &mut self,
        _cx: &Context<Self>,
        borrow: u64,
        last_use_receiver: Arc<Mutex<PortReceiver<(Option<Event>, TensorCellResult)>>>,
    ) -> Result<()> {
        if let Some((recording, defined_borrows)) = self.get_defining_recording() {
            recording.messages.push(StreamMessage::BorrowDrop {
                borrow,
                last_use_receiver: last_use_receiver.clone(),
            });
            ensure!(
                defined_borrows.remove(&borrow),
                "borrow drop for borrow not defined in recording"
            );
            return Ok(());
        }

        // The borrowed cell isn't used directly, but we still want to receive it here
        // so that the underlying tensor isn't dropped until after we synchronize the
        // CUDA streams.
        let (last_use_event, _cell) =
            last_use_receiver.lock().await.recv().await.map_err(|err| {
                anyhow!(
                    "failed receiving last use event for borrow {:?}: {:?}",
                    borrow,
                    err
                )
            })?;

        if let Some(stream) = self.cuda_stream() {
            stream.wait_event(
                &mut last_use_event.expect("sent borrow to CUDA stream, expected a CUDA event"),
            );
        }
        // let the cell drop.
        Ok(())
    }

    async fn delete_refs(&mut self, _cx: &Context<Self>, refs: Vec<Ref>) -> Result<()> {
        if let Some((recording, _)) = self.get_defining_recording() {
            recording.messages.push(StreamMessage::DeleteRefs(refs));
            return Ok(());
        }

        for ref_ in refs.iter() {
            self.env.remove(ref_);
        }
        Ok(())
    }

    async fn request_status(&mut self, _cx: &Context<Self>) -> Result<()> {
        if self.get_defining_recording().is_some() {
            bail!("request_status not allowed in recording");
        }

        Ok(())
    }

    async fn init_comm(
        &mut self,
        _cx: &Context<Self>,
        comm: ActorHandle<NcclCommActor>,
    ) -> Result<()> {
        if self.get_defining_recording().is_some() {
            bail!("init_comm not allowed in recording");
        }

        self.comm = Some(comm);
        Ok(())
    }

    async fn reduce(
        &mut self,
        cx: &Context<Self>,
        comm: Arc<ActorHandle<NcclCommActor>>,
        dim_size: i64,
        result: Ref,
        local_tensor: Ref,
        factory: Factory,
        reduction: Reduction,
        scatter: bool,
        in_place: bool,
        out: Option<Ref>,
    ) -> Result<()> {
        if let Some((recording, _)) = self.get_defining_recording() {
            recording.messages.push(StreamMessage::Reduce {
                comm,
                dim_size,
                result,
                local_tensor,
                factory,
                reduction,
                scatter,
                in_place,
                out,
            });
            return Ok(());
        }

        let stream = self
            .cuda_stream()
            .expect("reductions not yet supported for non-CUDA workers")
            .clone();
        let input_cell = self.get_or_fake_on_err(local_tensor, &factory)?;
        let out_cell = out
            .map(|out| self.get_or_fake_on_err(out, &factory))
            .transpose()?;
        let output_cell = match reduction {
            Reduction::Stack => {
                if scatter {
                    let output_cell = if in_place {
                        input_cell.clone()
                    } else {
                        out_cell.unwrap_or({
                            let borrow = input_cell.try_borrow().map_err(|e| anyhow!("{e:?}"))?;
                            let cloned = deep_clone(&borrow);
                            TensorCell::new(cloned)
                        })
                    };
                    comm.all_to_all_single(cx, output_cell.clone(), input_cell, stream)
                        .await?;
                    output_cell
                } else {
                    ensure!(
                        !in_place,
                        "in-place, non-scatter not supported for stack reduce"
                    );

                    let output_cell = out_cell.unwrap_or({
                        // In Python, this would be [dim_size, *factory.sizes]
                        let sizes = [&[dim_size][..], &factory.size[..]].concat();
                        let output =
                            factory_empty(&sizes, factory.dtype, factory.layout, factory.device);
                        TensorCell::new(output)
                    });

                    comm.all_gather_into_tensor(cx, output_cell.clone(), input_cell, stream)
                        .await?;
                    output_cell
                }
            }
            Reduction::ReduceOp(op) => {
                if scatter {
                    ensure!(!in_place, "in-place, scatter not supported for reduce");

                    let output_cell = out_cell.unwrap_or({
                        let output = factory_empty(
                            &factory.size[1..],
                            factory.dtype,
                            factory.layout,
                            factory.device,
                        );
                        TensorCell::new(output)
                    });
                    comm.reduce_scatter_tensor(cx, output_cell.clone(), input_cell, op, stream)
                        .await?;
                    output_cell
                } else {
                    let output_cell = if in_place {
                        input_cell.clone()
                    } else {
                        out_cell.map_or(
                            {
                                let borrow =
                                    input_cell.try_borrow().map_err(|e| anyhow!("{e:?}"))?;
                                let cloned = deep_clone(&borrow);
                                Ok(TensorCell::new(cloned))
                            },
                            |out_cell| -> Result<_, anyhow::Error> {
                                let mut out_borrow =
                                    out_cell.try_borrow_mut().map_err(|e| anyhow!("{e:?}"))?;
                                let in_borrow =
                                    input_cell.try_borrow().map_err(|e| anyhow!("{e:?}"))?;
                                out_borrow.copy_(&in_borrow);
                                drop(out_borrow);
                                Ok(out_cell)
                            },
                        )?
                    };

                    comm.all_reduce(cx, output_cell.clone(), op, stream).await?;
                    output_cell
                }
            }
        };

        self.env.insert(result, Ok(output_cell.into()));
        Ok(())
    }

    async fn send_tensor(
        &mut self,
        cx: &Context<Self>,
        result: Ref,
        from_rank: Option<usize>,
        to_rank: Option<usize>,
        tensor: Ref,
        factory: Factory,
        comm: Arc<ActorHandle<NcclCommActor>>,
    ) -> Result<()> {
        if let Some((recording, _)) = self.get_defining_recording() {
            recording.messages.push(StreamMessage::SendTensor {
                result,
                from_rank,
                to_rank,
                tensor,
                factory,
                comm,
            });
            return Ok(());
        }

        if to_rank.is_none() && from_rank.is_none() {
            bail!("tried to send tensor without a to/from rank");
        }

        // Value is local, so we do not have to actually send it.
        if from_rank == to_rank {
            let input_cell: &std::result::Result<RValue, Arc<SeqError>> = self
                .env
                .get(&tensor)
                .ok_or_else(|| anyhow!("tensor not found in stream: {tensor:#?}"))?;
            let output_cell = match input_cell {
                Ok(RValue::Tensor(input_cell)) => {
                    // We create a defensive copy here to prevent mutations on
                    // the input tensor from affecting output tensor.
                    // Should we copy if input ref == output ref?
                    // Should we support copy-on-write to avoid unnecessary copy?
                    let borrow = input_cell.try_borrow().map_err(|e| anyhow!("{e:?}"))?;
                    let cloned = deep_clone(&borrow);
                    Ok(RValue::Tensor(TensorCell::new(cloned)))
                }
                Ok(rval) => bail!("tensor ref is not a tensor: {:?}", rval),
                Err(err) => Err(err.clone()),
            };
            self.env.insert(result, output_cell);
            return Ok(());
        }

        let mut messages = Vec::new();

        if let Some(to_rank) = to_rank {
            let input_cell = self.get_or_fake_on_err(tensor, &factory)?;
            messages.push(CommMessage::Send(
                input_cell,
                to_rank.try_into().unwrap(),
                self.cuda_stream()
                    .expect("tried to send_tensor on non-cuda stream")
                    .clone(),
                cx.open_once_port().0,
            ));
        }

        if let Some(from_rank) = from_rank {
            let output_cell = TensorCell::new(factory_empty(
                &factory.size,
                factory.dtype,
                factory.layout,
                factory.device,
            ));
            messages.push(CommMessage::Recv(
                output_cell.clone(),
                from_rank.try_into().unwrap(),
                self.cuda_stream()
                    .expect("tried to send_tensor on non-cuda stream")
                    .clone(),
                cx.open_once_port().0,
            ));
            self.env.insert(result, Ok(output_cell.into()));
        }

        comm.group(
            cx,
            messages,
            self.cuda_stream()
                .expect("tried to send_tensor on non-cuda stream")
                .clone(),
        )
        .await?;
        Ok(())
    }

    async fn send_value(
        &mut self,
        cx: &Context<Self>,
        seq: Seq,
        worker_actor_id: ActorId,
        mutates: Vec<Ref>,
        function: Option<ResolvableFunction>,
        args: Vec<WireValue>,
        kwargs: HashMap<String, WireValue>,
        device_meshes: HashMap<Ref, DeviceMesh>,
        pipe: Option<PortHandle<PipeMessage>>,
    ) -> Result<()> {
        if self.respond_with_python_message && pipe.is_none() {
            return self
                .send_value_python_message(
                    cx,
                    seq,
                    worker_actor_id,
                    mutates,
                    function,
                    args,
                    kwargs,
                    device_meshes,
                )
                .await;
        }
        let result = if let Some(function) = function {
            // If a function was provided, use that to resolve the value.
            match function.as_torch_op() {
                Some((op, overload)) => {
                    self.call_torch_op(op, overload, args, kwargs)
                        .map(|rvalues| {
                            if rvalues.len() == 1 {
                                Ok(rvalues[0].clone().into())
                            } else {
                                // TODO: Replace with native pytrees when possible
                                Python::with_gil(|py| {
                                    Ok((|| {
                                        let py_rvalues = rvalues
                                            .into_iter()
                                            // SAFETY: This inherits the unsafety of `try_to_object_unsafe`.
                                            .map(|rvalue| unsafe {
                                                rvalue.try_to_object_unsafe(py)
                                            })
                                            .collect::<Result<Vec<_>, _>>()?;
                                        PyTuple::new(py, &py_rvalues)?.extract::<PyTree<RValue>>()
                                    })()
                                    .map_err(SerializablePyErr::from_fn(py))?)
                                })
                            }
                        })?
                }
                // Use block-in-place to allow nested callbacks to re-enter the
                // runtime to run async code.
                _ => tokio::task::block_in_place(|| {
                    self.call_python_fn_pytree(
                        cx,
                        function,
                        args,
                        kwargs,
                        &mutates,
                        device_meshes,
                        HashMap::new(),
                    )
                }),
            }
        } else {
            // If there's no function provided, there should be exactly one arg
            // and no kwargs.
            match (args.len(), kwargs.len()) {
                (1, 0) => Python::with_gil(|py| {
                    let arg = args[0]
                        .as_py_object()
                        .ok_or_else(|| {
                            CallFunctionError::UnsupportedArgType(
                                "send_value".to_string(),
                                "expected a PyObject as the first arg".to_string(),
                            )
                        })?
                        .unpickle(py)
                        .map_err(SerializablePyErr::from_fn(py))?;
                    arg.extract::<PyTree<PyObject>>()
                        .map_err(SerializablePyErr::from_fn(py))?
                        .try_into_map(|obj| {
                            let bound_obj = obj.bind(py);
                            if let Ok(ref_) = Ref::from_py_object(bound_obj) {
                                self.ref_to_rvalue(&ref_)
                            } else {
                                Ok(bound_obj
                                    .extract::<RValue>()
                                    .map_err(SerializablePyErr::from_fn(py))?)
                            }
                        })
                }),
                _ => Err(CallFunctionError::TooManyArgsForValue(
                    format!("{:?}", args),
                    format!("{:?}", kwargs),
                )),
            }
        };

        let value = match result {
            Ok(rvalue) => {
                // When returning a tensor, we copy out to decouple from the GPU,
                // as the worker will either serialize and send this to the controller
                // or to a pipe and we see hangs if it tries to pull from the GPU
                // in its thread.
                Ok(rvalue.into_map(|rval| match rval {
                    RValue::Tensor(tensor) => RValue::Tensor(tensor.try_cpu().unwrap()),
                    RValue::TensorList(tensors) => RValue::TensorList(
                        tensors
                            .into_iter()
                            .map(|tensor| tensor.try_cpu().unwrap())
                            .collect(),
                    ),
                    rval => rval,
                }))
            }
            Err(err) => {
                let err = self.report_seq_error(cx, seq, err).await?;
                for ref_ in mutates {
                    self.env.insert(ref_, Err(err.clone()));
                }
                Err(WorkerError {
                    backtrace: format!("{:?}", err),
                    worker_actor_id,
                })
            }
        };

        // Actually send the value.
        if let Some(pipe) = pipe {
            pipe.send(PipeMessage::SendValue(value))?;
        } else {
            let result = match value {
                Ok(value) => Ok(Serialized::serialize_anon(&value).map_err(anyhow::Error::from)?),
                Err(e) => Err(e),
            };
            self.controller_actor.fetch_result(cx, seq, result).await?;
        }

        Ok(())
    }

    async fn send_result_of_actor_call(
        &mut self,
        cx: &Context<Self>,
        worker_actor_id: ActorId,
        params: ActorCallParams,
    ) -> anyhow::Result<()> {
        // TODO: handle mutates
        let local_state: Result<Vec<PyObject>> = Python::with_gil(|py| {
            params
                .local_state
                .into_iter()
                .map(|elem| {
                    // SAFETY: python is gonna make unsafe copies of this stuff anyway
                    unsafe {
                        let x = self.ref_to_rvalue(&elem)?.try_to_object_unsafe(py)?.into();
                        Ok(x)
                    }
                })
                .collect()
        });

        let (send, recv) = cx.open_once_port();
        let send = send.bind();
        let send = EitherPortRef::Once(send.into());

        let state = LocalState {
            response_port: send,
            state: local_state?,
        };
        let x: u64 = params.seq.into();
        let message = LocalStateBrokerMessage::Set(x as usize, state);

        let broker = BrokerId::new(params.broker_id).resolve(cx).unwrap();
        broker.send(message)?;
        let result = recv.recv().await?;
        match result.kind {
            PythonMessageKind::Exception { .. } => {
                // If result has "exception" as its kind, then
                // we need to unpickle and turn it into a WorkerError
                // and call remote_function_failed otherwise the
                // controller assumes the object is correct and doesn't handle
                // dependency tracking correctly.
                let err = Python::with_gil(|py| -> Result<WorkerError, SerializablePyErr> {
                    let err = py
                        .import("pickle")
                        .unwrap()
                        .call_method1("loads", (result.message,))?;
                    Ok(WorkerError {
                        worker_actor_id,
                        backtrace: err.to_string(),
                    })
                })?;
                self.controller_actor
                    .remote_function_failed(cx, params.seq, err)
                    .await?;
            }
            PythonMessageKind::Result { .. } => {
                let result = PythonMessage::new_from_buf(
                    PythonMessageKind::Result {
                        rank: Some(worker_actor_id.rank()),
                    },
                    result.message,
                );
                let result = Serialized::serialize(&result).unwrap();
                self.controller_actor
                    .fetch_result(cx, params.seq, Ok(result))
                    .await?;
            }
            _ => panic!(
                "Unexpected response kind from PythonActor: {:?}",
                result.kind
            ),
        }
        Ok(())
    }

    async fn set_value(
        &mut self,
        cx: &Context<Self>,
        seq: Seq,
        results: Vec<Option<Ref>>,
        pipe: PortHandle<PipeMessage>,
    ) -> Result<()> {
        if let Some((recording, _)) = self.get_defining_recording() {
            recording
                .messages
                .push(StreamMessage::SetValue { seq, results, pipe });
            return Ok(());
        }

        self.try_define(cx, seq, results, &vec![], async |self| {
<<<<<<< HEAD
=======
            let pipe = pipe.map_err(CallFunctionError::DependentError)?;
>>>>>>> b28535bd
            let (tx, rx) = cx.open_once_port();
            pipe.send(PipeMessage::RecvValue(tx))
                .map_err(anyhow::Error::from)
                .map_err(CallFunctionError::from)?;
            let value = rx.recv().await.map_err(anyhow::Error::from)?;
            Ok(value.into_leaves())
        })
        .await
    }

    async fn define_recording(&mut self, _cx: &Context<Self>, recording: Ref) -> Result<()> {
        if self.active_recording.is_some() {
            bail!("different recording already active");
        }
        match self.recordings.entry(recording) {
            Entry::Occupied(_) => bail!("recording {:?} already defined", recording),
            Entry::Vacant(entry) => entry.insert(Recording::new()),
        };
        self.active_recording = Some(RecordingState::Defining {
            recording,
            defined_borrows: HashSet::new(),
        });
        Ok(())
    }

    async fn finalize_recording(&mut self, _cx: &Context<Self>, recording: Ref) -> Result<()> {
        match self.active_recording {
            Some(RecordingState::Defining {
                recording: active_recording,
                ref defined_borrows,
            }) if active_recording == recording => {
                ensure!(
                    defined_borrows.is_empty(),
                    "all borrows created within recording must be dropped within recording"
                );
                self.active_recording = None;
            }
            _ => bail!("cannot finalize recording that isn't active"),
        }
        Ok(())
    }

    async fn recording_formal(
        &mut self,
        _cx: &Context<Self>,
        result: Ref,
        argument_index: usize,
    ) -> Result<()> {
        match self.get_defining_recording() {
            Some((recording, _)) => {
                recording.messages.push(StreamMessage::RecordingFormal {
                    result,
                    argument_index,
                });
            }
            None => bail!("recording_formal called outside of recording"),
        };
        Ok(())
    }

    async fn recording_result(
        &mut self,
        _cx: &Context<Self>,
        result: Ref,
        output_index: usize,
    ) -> Result<()> {
        match self.get_defining_recording() {
            Some((recording, _)) => {
                recording.messages.push(StreamMessage::RecordingResult {
                    result,
                    output_index,
                });
            }
            None => bail!("recording_result called outside of recording"),
        };
        Ok(())
    }

    async fn call_recording(
        &mut self,
        cx: &Context<Self>,
        seq: Seq,
        recording: Ref,
        results: Vec<Ref>,
        actuals: Vec<Ref>,
    ) -> Result<()> {
        if self.active_recording.is_some() {
            bail!("cannot call recording while another recording is active");
        }

        let messages = match self.recordings.get(&recording) {
            Some(recording) => recording
                .messages
                .iter()
                .map(|message| message.clone_for_recording())
                .collect::<Vec<_>>(),
            None => bail!("recording {:?} not found", recording),
        };

        self.active_recording = Some(RecordingState::Running);

        // Global error for all messages in the recording. The first time a message
        // fails in the recording, we set the error. We then need to propagate this
        // error to all of the refs mutated by the entire recording, as well as the
        // result refs.
        let mut error: Option<Arc<SeqError>> = None;
        // The set of all refs defined by this recording (excluding "results"),
        // which we need to ensure are deleted when the recording is done executing.
        let mut all_defined_refs = HashSet::new();
        // The set of all refs mutated by this recording. If there is an error with
        // any message, all of these refs need to have the correct error set.
        let mut all_mutated_refs = HashSet::new();
        // Map from the result ref of a RecordingFormal message to the associated
        // actual ref from "actuals". We need to track this in order to properly
        // handle recordings that mutate refs contained in "actuals" -- every
        // message in the recording that interacts with the recording inputs will
        // interact with the formal ref rather than the actual ref.
        let mut formal_to_actual_refs = HashMap::new();
        // clear any pre-existing error messages before recording started
        self.last_seq_error = None;
        for (index, message) in messages.into_iter().enumerate() {
            let defined_refs = message.get_defined_refs();
            all_defined_refs.extend(defined_refs.clone());

            let mutated_refs_with_formals = message.get_mutated_refs();
            all_mutated_refs.extend(mutated_refs_with_formals.iter().filter_map(|ref_| {
                match formal_to_actual_refs.get(ref_) {
                    Some(actual_ref) => Some(*actual_ref),
                    None => {
                        if all_defined_refs.contains(ref_) {
                            None
                        } else {
                            Some(*ref_)
                        }
                    }
                }
            }));

            match message {
                StreamMessage::RecordingFormal {
                    result: formal_ref,
                    argument_index,
                } => match actuals.get(argument_index) {
                    None => bail!("recording_formal called with too few arguments"),
                    Some(actual_ref) => {
                        formal_to_actual_refs.insert(formal_ref, *actual_ref);
                        self.define_ref(formal_ref, *actual_ref)?;
                    }
                },
                StreamMessage::RecordingResult {
                    result: result_ref,
                    output_index,
                } => match results.get(output_index) {
                    None => bail!("recording_result called with too few results"),
                    Some(actual_result_ref) => {
                        self.define_ref(*actual_result_ref, result_ref)?;
                    }
                },
                StreamMessage::DeleteRefs(ref refs) => {
                    for ref_ in refs {
                        all_defined_refs.remove(ref_);
                    }
                    StreamMessageHandler::handle(self, cx, message).await?;
                }
                StreamMessage::CallFunction { .. } if error.is_some() => {
                    // CallFunction is expensive. If the recording already failed, then
                    // just update the necessary refs with the error. Most of the other
                    // message types need to run regardless because there are other actors
                    // that expect the call to happen (e.g., all of the borrow messages,
                    // pipe send/recv, send_tensor, reduce, etc.).
                    let error = error.clone().unwrap();
                    for ref_ in defined_refs.iter().chain(mutated_refs_with_formals.iter()) {
                        self.env.insert(*ref_, Err(error.clone()));
                    }
                }
                StreamMessage::BorrowLastUse { ref result, .. } => {
                    all_defined_refs.remove(result);
                    StreamMessageHandler::handle(self, cx, message).await?;
                }
                StreamMessage::Reduce {
                    local_tensor,
                    ref out,
                    ..
                } => {
                    // Reduce doesn't propagate errors to the result ref, so we need
                    // to check for existing errors on the input tensors and set the
                    // recording's error if necessary.
                    if error.is_none() {
                        let inputs_to_check = [Some(local_tensor), out.clone()]
                            .iter()
                            .filter_map(|r| *r)
                            .collect::<Vec<_>>();
                        error = self.get_first_error(inputs_to_check.as_slice())?;
                    }
                    StreamMessageHandler::handle(self, cx, message).await?;
                }
                StreamMessage::SendTensor {
                    ref tensor,
                    ref to_rank,
                    ..
                } => {
                    // If this rank is sending a tensor (e.g., to_rank has a value),
                    // we need to check for existing errors on the input tensor, because
                    // the error is only propagated to the result ref when this rank
                    // is also receiving a tensor.
                    if to_rank.is_some() && error.is_none() {
                        error = self.get_first_error(&[*tensor])?;
                    }
                    StreamMessageHandler::handle(self, cx, message).await?;
                }
                _ => {
                    StreamMessageHandler::handle(self, cx, message).await?;
                }
            };

            // It's not entirely trivial to determine whether a message "failed" or not.
            // For example, the CallFunction message can return Ok(..) if there is an error
            // in the underlying function call. But in that case, we would still want to
            // consider the recording call as "failed". Unlike in python, where we can just
            // wrap everything in try-except, in rust, we keep track of the last report SeqError, which
            // we clear before handling each recording message. If we see it is set, the
            // we know the recording has faild.
            match (&error, self.last_seq_error.take()) {
                (None, Some(seq_err)) => {
                    // Report failure to the controller.
                    self.controller_actor
                        .remote_function_failed(
                            cx,
                            seq,
                            WorkerError {
                                backtrace: format!("{}", &seq_err),
                                worker_actor_id: cx.self_id().clone(),
                            },
                        )
                        .await?;
                    error = Some(seq_err)
                }
                _ => {}
            }
            // Continue processing the remaining stream messages regardless of error.
            // We need to do this partially for error propagation, but also because
            // certain messages (like borrows and reductions) need to run regardless
            // in order to prevent deadlocks.
        }

        // Delete the formal refs and some subset of the RecordingResult refs. The
        // controller should have generated DeleteRefs messages for all other refs
        // defined by the recording.
        StreamMessageHandler::handle(
            self,
            cx,
            StreamMessage::DeleteRefs(all_defined_refs.into_iter().collect()),
        )
        .await?;

        // Any refs mutated by the recording and all results should have the same error
        // (the original error that caused the recording to fail).
        if error.is_some() {
            for ref_ in results.iter().chain(all_mutated_refs.iter()) {
                self.env.insert(*ref_, Err(error.clone().unwrap()));
            }
        }

        self.active_recording = None;
        Ok(())
    }

    async fn set_ref_unit_tests_only(
        &mut self,
        _cx: &Context<Self>,
        reference: Ref,
        value: WireValue,
    ) -> Result<()> {
        self.env
            .insert(reference, Ok(self.wire_to_rvalue(value).unwrap()));
        Ok(())
    }

    async fn set_tensor_ref_unit_tests_only(
        &mut self,
        _cx: &Context<Self>,
        reference: Ref,
        tensor_result: TensorCellResult,
    ) -> Result<()> {
        match tensor_result {
            Ok(tensor_cell) => {
                self.env.insert(reference, Ok(RValue::Tensor(tensor_cell)));
            }
            Err(err) => {
                self.env.insert(reference, Err(err));
            }
        }
        Ok(())
    }

    async fn get_ref_unit_tests_only(
        &mut self,
        _cx: &Context<Self>,
        reference: Ref,
    ) -> Result<Option<Result<WireValue, String>>> {
        /// For testing only, doesn't support Tensor or TensorList.
        fn rvalue_to_wire(
            value: Result<RValue, Arc<SeqError>>,
        ) -> Result<WireValue, Arc<SeqError>> {
            Ok(match value? {
                RValue::Int(val) => WireValue::Int(val),
                RValue::IntList(val) => WireValue::IntList(val),
                RValue::Double(val) => WireValue::Double(val),
                RValue::Bool(val) => WireValue::Bool(val),
                RValue::String(val) => WireValue::String(val),
                RValue::Layout(val) => WireValue::Layout(val),
                RValue::Device(val) => WireValue::Device(val),
                RValue::ScalarType(val) => WireValue::ScalarType(val),
                RValue::MemoryFormat(val) => WireValue::MemoryFormat(val),
                RValue::None => WireValue::None(()),
                other => WireValue::String(format!("unsupported rvalue type: {:?}", other)),
            })
        }
        Ok(self
            .env
            .get(&reference)
            .map(|rvalue| rvalue_to_wire(rvalue.clone()).map_err(|err| err.to_string())))
    }

    async fn get_tensor_ref_unit_tests_only(
        &mut self,
        _cx: &Context<Self>,
        reference: Ref,
    ) -> Result<Option<TensorCellResult>> {
        match self.env.get(&reference) {
            Some(Ok(rvalue)) => match rvalue {
                RValue::Tensor(tensor) => Ok(Some(Ok(tensor.clone().try_cpu().unwrap()))),
                other => bail!("expected tensor, got {:?}", other),
            },
            Some(Err(err)) => Ok(Some(Err(err.clone()))),
            None => Ok(None),
        }
    }
}

#[cfg(test)]
mod tests {
    use hyperactor::actor::ActorStatus;
    use hyperactor::cap;
    
    use hyperactor::supervision::ActorSupervisionEvent;
    use monarch_messages::controller::ControllerMessage;
    use monarch_messages::worker::StreamCreationMode;
    use monarch_types::PickledPyObject;
    use pyo3::IntoPyObjectExt;
    use timed_test::async_timed_test;
    use torch_sys::factory_float_tensor;
    use torch_sys::testing::allclose;
    use torch_sys_cuda::nccl::UniqueId;

    use super::*;
    use crate::comm::CommParams;
    use crate::test_util;

    fn fake_seq_error(err: anyhow::Error) -> Arc<SeqError> {
        Arc::new(SeqError {
            seq: 0.into(),
            error: err,
        })
    }

    struct TestSetup {
        proc: Proc,
        stream_actor: ActorHandle<StreamActor>,
        client: Mailbox,
        // Unused, but necessary, because proc needs a supervision
        // port -- otherwise an actor failure will cause a crash.
        #[allow(dead_code)]
        supervision_rx: PortReceiver<ActorSupervisionEvent>,
        controller_rx: PortReceiver<ControllerMessage>,
        controller_actor: ActorRef<ControllerActor>,
        next_ref: Ref,
    }

    impl TestSetup {
        async fn new() -> Result<Self> {
            Self::new_with_world_size(1).await
        }

        async fn new_with_world_size(world_size: usize) -> Result<Self> {
            test_util::test_setup()?;

            let proc = Proc::local();
            let (_, controller_actor, controller_rx) =
                proc.attach_actor::<ControllerActor, ControllerMessage>("controller")?;
            let client = proc.attach("client")?;
            let (supervision_tx, supervision_rx) = client.open_port();
            proc.set_supervision_coordinator(supervision_tx)?;
            let stream_actor = proc
                .spawn::<StreamActor>(
                    "stream",
                    StreamParams {
                        world_size,
                        rank: 0,
                        creation_mode: StreamCreationMode::UseDefaultStream,
                        id: 0.into(),
                        device: Some(CudaDevice::new(0.into())),
                        controller_actor: controller_actor.clone(),
                        respond_with_python_message: false,
                    },
                )
                .await?;

            Ok(Self {
                proc,
                stream_actor,
                client,
                supervision_rx,
                controller_rx,
                controller_actor,
                next_ref: 0.into(),
            })
        }

        fn next_ref(&mut self) -> Ref {
            let ref_ = self.next_ref;
            self.next_ref = Ref {
                id: self.next_ref.id + 1,
            };
            ref_
        }

        async fn set_tensor(&mut self, reference: Ref, data: &[f32]) -> Result<()> {
            let tensor = TensorCell::new(factory_float_tensor(data, "cuda".try_into().unwrap()));
            self.stream_actor
                .set_tensor_ref_unit_tests_only(&self.client, reference, Ok(tensor))
                .await
        }

        async fn allclose(&mut self, reference: Ref, data: &[f32]) -> bool {
            let actual = self
                .stream_actor
                .get_tensor_ref_unit_tests_only(&self.client, reference)
                .await
                .unwrap()
                .unwrap()
                .unwrap();
            let x = allclose(
                &factory_float_tensor(data, "cpu".try_into().unwrap()),
                &actual.borrow(),
            )
            .unwrap();
            x
        }

        async fn validate_dependent_error(&mut self, reference: Ref, error: Arc<SeqError>) {
            let result_error = self
                .stream_actor
                .get_tensor_ref_unit_tests_only(&self.client, reference)
                .await
                .unwrap()
                .unwrap()
                .unwrap_err();

            assert!(Arc::ptr_eq(&result_error, &error));
        }
    }

    async fn assert_actor_failed_with_msg(proc: &Proc, actor_id: &ActorId, expected_msg: String) {
        loop {
            let status = proc
                .ledger_snapshot()
                .roots
                .get(actor_id)
                .unwrap()
                .status
                .clone();
            if let ActorStatus::Failed(msg) = status {
                assert!(msg.contains(&expected_msg));
                break;
            } else {
                tokio::task::yield_now().await;
            }
        }
    }

    async fn assert_refs_do_not_exist(test_setup: &TestSetup, refs: &[Ref]) {
        for ref_ in refs {
            assert!(
                test_setup
                    .stream_actor
                    .get_tensor_ref_unit_tests_only(&test_setup.client, *ref_)
                    .await
                    .unwrap()
                    .is_none()
            );
        }
    }

    async fn fetch_result(
        caps: &impl cap::CanSend,
        stream_actor: ActorHandle<StreamActor>,
        seq: Seq,
        reference: Ref,
    ) {
        let ref_to_send = Python::with_gil(|py| {
            PickledPyObject::pickle(&reference.into_bound_py_any(py).unwrap()).unwrap()
        });

        stream_actor
            .send_value(
                caps,
                seq,
                stream_actor.actor_id().clone(),
                Vec::new(),
                None,
                vec![WireValue::PyObject(ref_to_send)],
                HashMap::new(),
                HashMap::new(),
                None,
            )
            .await
            .unwrap()
    }

    async fn check_fetch_result_error(
        caps: &impl cap::CanSend,
        stream_actor: ActorHandle<StreamActor>,
        seq: Seq,
        reference: Ref,
        controller_rx: &mut PortReceiver<ControllerMessage>,
        expected_backtrace: &str,
    ) {
        fetch_result(caps, stream_actor, seq, reference).await;

        let controller_msg = controller_rx.recv().await.unwrap();
        match controller_msg {
            ControllerMessage::FetchResult {
                seq: actual_seq,
                value: Err(err),
            } => {
                assert_eq!(actual_seq, seq);
                assert!(
                    err.backtrace.contains(expected_backtrace),
                    "backtrace did not contain {:?}: {:?}",
                    expected_backtrace,
                    err.backtrace
                );
            }
            _ => panic!("Unexpected controller message: {:?}", controller_msg),
        };
    }

    async fn check_fetch_result_value(
        caps: &impl cap::CanSend,
        stream_actor: ActorHandle<StreamActor>,
        seq: Seq,
        reference: Ref,
        controller_rx: &mut PortReceiver<ControllerMessage>,
    ) {
        fetch_result(caps, stream_actor, seq, reference).await;

        let controller_msg = controller_rx.recv().await.unwrap();
        match controller_msg {
            ControllerMessage::FetchResult {
                value: Ok(_),
                seq: actual_seq,
            } => assert_eq!(seq, actual_seq),
            _ => panic!("Unexpected controller message: {:?}", controller_msg),
        };
    }

    #[async_timed_test(timeout_secs = 60)]
    async fn test_define_recording_other_recording_active() -> Result<()> {
        let test_setup = TestSetup::new().await?;
        test_setup
            .stream_actor
            .define_recording(&test_setup.client, 0.into())
            .await?;
        test_setup
            .stream_actor
            .define_recording(&test_setup.client, 1.into())
            .await?;
        assert_actor_failed_with_msg(
            &test_setup.proc,
            test_setup.stream_actor.actor_id(),
            "different recording already active".into(),
        )
        .await;
        Ok(())
    }

    #[async_timed_test(timeout_secs = 60)]
    async fn test_define_recording_already_defined() -> Result<()> {
        let test_setup = TestSetup::new().await?;
        test_setup
            .stream_actor
            .define_recording(&test_setup.client, 0.into())
            .await?;
        test_setup
            .stream_actor
            .finalize_recording(&test_setup.client, 0.into())
            .await?;
        test_setup
            .stream_actor
            .define_recording(&test_setup.client, 0.into())
            .await?;
        assert_actor_failed_with_msg(
            &test_setup.proc,
            test_setup.stream_actor.actor_id(),
            "already defined".into(),
        )
        .await;
        Ok(())
    }

    #[async_timed_test(timeout_secs = 60)]
    async fn test_finalize_recording_other_recording_active() -> Result<()> {
        let test_setup = TestSetup::new().await?;
        test_setup
            .stream_actor
            .define_recording(&test_setup.client, 0.into())
            .await?;
        test_setup
            .stream_actor
            .finalize_recording(&test_setup.client, 1.into())
            .await?;
        assert_actor_failed_with_msg(
            &test_setup.proc,
            test_setup.stream_actor.actor_id(),
            "cannot finalize recording that isn't active".into(),
        )
        .await;
        Ok(())
    }

    #[async_timed_test(timeout_secs = 60)]
    async fn test_recording_formal_outside_recording() -> Result<()> {
        let test_setup = TestSetup::new().await?;
        test_setup
            .stream_actor
            .recording_formal(&test_setup.client, 0.into(), 0)
            .await?;
        assert_actor_failed_with_msg(
            &test_setup.proc,
            test_setup.stream_actor.actor_id(),
            "recording_formal called outside of recording".into(),
        )
        .await;
        Ok(())
    }

    #[async_timed_test(timeout_secs = 60)]
    async fn test_recording_result_outside_recording() -> Result<()> {
        let test_setup = TestSetup::new().await?;
        test_setup
            .stream_actor
            .recording_result(&test_setup.client, 0.into(), 0)
            .await?;
        assert_actor_failed_with_msg(
            &test_setup.proc,
            test_setup.stream_actor.actor_id(),
            "recording_result called outside of recording".into(),
        )
        .await;
        Ok(())
    }

    #[async_timed_test(timeout_secs = 60)]
    async fn test_call_recording_other_recording_active() -> Result<()> {
        let test_setup = TestSetup::new().await?;
        test_setup
            .stream_actor
            .define_recording(&test_setup.client, 0.into())
            .await?;
        test_setup
            .stream_actor
            .call_recording(&test_setup.client, 0.into(), 0.into(), vec![], vec![])
            .await?;
        assert_actor_failed_with_msg(
            &test_setup.proc,
            test_setup.stream_actor.actor_id(),
            "cannot call recording while another recording is active".into(),
        )
        .await;
        Ok(())
    }

    #[async_timed_test(timeout_secs = 60)]
    async fn test_call_recording_not_found() -> Result<()> {
        let test_setup = TestSetup::new().await?;
        test_setup
            .stream_actor
            .call_recording(&test_setup.client, 0.into(), 0.into(), vec![], vec![])
            .await?;
        assert_actor_failed_with_msg(
            &test_setup.proc,
            test_setup.stream_actor.actor_id(),
            "not found".into(),
        )
        .await;
        Ok(())
    }

    #[async_timed_test(timeout_secs = 60)]
    async fn test_recording_formal_too_few_arguments() -> Result<()> {
        let test_setup = TestSetup::new().await?;

        test_setup
            .stream_actor
            .define_recording(&test_setup.client, 0.into())
            .await?;

        test_setup
            .stream_actor
            .recording_formal(&test_setup.client, 1.into(), 0)
            .await?;

        test_setup
            .stream_actor
            .finalize_recording(&test_setup.client, 0.into())
            .await?;

        test_setup
            .stream_actor
            .call_recording(&test_setup.client, 0.into(), 0.into(), vec![], vec![])
            .await?;

        assert_actor_failed_with_msg(
            &test_setup.proc,
            test_setup.stream_actor.actor_id(),
            "recording_formal called with too few arguments".into(),
        )
        .await;
        Ok(())
    }

    #[async_timed_test(timeout_secs = 60)]
    async fn test_recording_result_too_few_results() -> Result<()> {
        let test_setup = TestSetup::new().await?;

        test_setup
            .stream_actor
            .define_recording(&test_setup.client, 0.into())
            .await?;

        test_setup
            .stream_actor
            .recording_result(&test_setup.client, 1.into(), 0)
            .await?;

        test_setup
            .stream_actor
            .finalize_recording(&test_setup.client, 0.into())
            .await?;

        test_setup
            .stream_actor
            .call_recording(&test_setup.client, 0.into(), 0.into(), vec![], vec![])
            .await?;

        assert_actor_failed_with_msg(
            &test_setup.proc,
            test_setup.stream_actor.actor_id(),
            "recording_result called with too few results".into(),
        )
        .await;
        Ok(())
    }

    #[async_timed_test(timeout_secs = 60)]
    async fn test_basic_call_recording() -> Result<()> {
        let mut test_setup = TestSetup::new().await?;

        // Define a recording equivalent to:
        // def f(x, y):
        //   return y, x
        test_setup
            .stream_actor
            .define_recording(&test_setup.client, 0.into())
            .await?;

        let formal0_ref = 1.into();
        let formal0_index = 1;
        test_setup
            .stream_actor
            .recording_formal(&test_setup.client, formal0_ref, formal0_index)
            .await?;

        let formal1_ref = 2.into();
        let formal1_index = 0;
        test_setup
            .stream_actor
            .recording_formal(&test_setup.client, formal1_ref, formal1_index)
            .await?;

        let result0_ref = formal0_ref;
        let result0_index = 0;
        test_setup
            .stream_actor
            .recording_result(&test_setup.client, result0_ref, result0_index)
            .await?;

        let result1_ref = formal1_ref;
        let result1_index = 1;
        test_setup
            .stream_actor
            .recording_result(&test_setup.client, result1_ref, result1_index)
            .await?;

        test_setup
            .stream_actor
            .finalize_recording(&test_setup.client, 0.into())
            .await?;

        let actual0_ref = 3.into();
        test_setup.set_tensor(actual0_ref, &[1.0, 2.0, 3.0]).await?;

        let actual1_ref = 4.into();
        test_setup.set_tensor(actual1_ref, &[4.0, 5.0]).await?;

        // Call the recording with valid tensors for the actual inputs,
        // and store the results in refs 5 and 6.
        let actual_result0_ref = 5.into();
        let actual_result1_ref = 6.into();
        test_setup
            .stream_actor
            .call_recording(
                &test_setup.client,
                0.into(),
                0.into(),
                vec![actual_result0_ref, actual_result1_ref],
                vec![actual0_ref, actual1_ref],
            )
            .await?;

        // Ensure the results are correct.
        assert!(test_setup.allclose(actual_result0_ref, &[4.0, 5.0]).await);
        assert!(
            test_setup
                .allclose(actual_result1_ref, &[1.0, 2.0, 3.0])
                .await
        );

        // Ensure the temporary refs associated with the formals/results have
        // been deleted.
        assert_refs_do_not_exist(&test_setup, &[formal0_ref, formal1_ref]).await;

        // Pass an invalid ref as an input to the recording. Both result refs should contain
        // a RefNotFound error after running the recording, and the error should be reported to
        // the controller because it's not a dependent error.
        let nonexistent_ref = 105.into();
        test_setup
            .stream_actor
            .call_recording(
                &test_setup.client,
                1.into(),
                0.into(),
                vec![actual_result0_ref, actual_result1_ref],
                vec![nonexistent_ref, actual1_ref],
            )
            .await?;

        for ref_ in [actual_result0_ref, actual_result1_ref] {
            let result = test_setup
                .stream_actor
                .get_tensor_ref_unit_tests_only(&test_setup.client, ref_)
                .await
                .unwrap();
            let error = result.unwrap().unwrap_err();

            // Check that the error contains the expected strings
            let error_str = error.to_string();
            assert!(
                error_str.contains("recording failed"),
                "Error should contain 'recording failed': {}",
                error_str
            );
            assert!(
                error_str.contains("ref not found"),
                "Error should contain 'ref not found': {}",
                error_str
            );
        }

        assert_refs_do_not_exist(&test_setup, &[formal0_ref, formal1_ref]).await;

        let controller_msg = test_setup.controller_rx.recv().await?;
        assert!(matches!(
            controller_msg,
            ControllerMessage::RemoteFunctionFailed {
                seq,
                error
            } if seq == 1.into() && error.backtrace.contains("ref not found")
        ));

        // Call the recording where one of the input tensors "failed" on a previous
        // invocation. Both result refs should have a DependentError that wraps this error,
        // and the error should not be reported to the controller.
        let error = fake_seq_error(anyhow!("bad tensor"));
        test_setup
            .stream_actor
            .set_tensor_ref_unit_tests_only(&test_setup.client, actual1_ref, Err(error.clone()))
            .await?;

        test_setup
            .stream_actor
            .call_recording(
                &test_setup.client,
                2.into(),
                0.into(),
                vec![actual_result0_ref, actual_result1_ref],
                vec![actual0_ref, actual1_ref],
            )
            .await?;

        for ref_ in [actual_result0_ref, actual_result1_ref] {
            test_setup
                .validate_dependent_error(ref_, error.clone())
                .await;
        }

        // This tests that the DependentError was never reported to the controller.
        // If it were reported to the controller, the next message would match
        // RemoteFunctionFailed instead of FetchResult.
        check_fetch_result_error(
            &test_setup.client,
            test_setup.stream_actor.clone(),
            3.into(),
            actual_result0_ref,
            &mut test_setup.controller_rx,
            "bad tensor",
        )
        .await;

        Ok(())
    }

    #[async_timed_test(timeout_secs = 60)]
    async fn test_request_status_in_recording() -> Result<()> {
        let test_setup = TestSetup::new().await?;
        test_setup
            .stream_actor
            .define_recording(&test_setup.client, 0.into())
            .await?;
        test_setup
            .stream_actor
            .request_status(&test_setup.client)
            .await
            .expect_err("request_status should have failed");
        assert_actor_failed_with_msg(
            &test_setup.proc,
            test_setup.stream_actor.actor_id(),
            "request_status not allowed in recording".into(),
        )
        .await;
        Ok(())
    }

    #[async_timed_test(timeout_secs = 60)]
    async fn test_init_comm_in_recording() -> Result<()> {
        let test_setup = TestSetup::new().await?;
        test_setup
            .stream_actor
            .define_recording(&test_setup.client, 0.into())
            .await?;

        let dummy_comm = test_setup
            .proc
            .spawn::<NcclCommActor>(
                "comm",
                CommParams::New {
                    device: CudaDevice::new(0.into()),
                    unique_id: UniqueId::new()?,
                    world_size: 1,
                    rank: 0,
                },
            )
            .await?;

        test_setup
            .stream_actor
            .init_comm(&test_setup.client, dummy_comm)
            .await?;
        assert_actor_failed_with_msg(
            &test_setup.proc,
            test_setup.stream_actor.actor_id(),
            "init_comm not allowed in recording".into(),
        )
        .await;
        Ok(())
    }

    #[async_timed_test(timeout_secs = 60)]
    async fn test_call_function_in_recording() -> Result<()> {
        let mut test_setup = TestSetup::new().await?;

        // Define a recording equivalent to:
        // def f(x, y):
        //   w = x + y
        //   nonlocal z
        //   z.add_(1.0)
        //   return w + z
        test_setup
            .stream_actor
            .define_recording(&test_setup.client, 0.into())
            .await?;

        let formal0_ref = test_setup.next_ref();
        let formal0_index = 0;
        test_setup
            .stream_actor
            .recording_formal(&test_setup.client, formal0_ref, formal0_index)
            .await?;

        let formal1_ref = test_setup.next_ref();
        let formal1_index = 1;
        test_setup
            .stream_actor
            .recording_formal(&test_setup.client, formal1_ref, formal1_index)
            .await?;

        let captured_ref = test_setup.next_ref();
        let result_captured_ref = test_setup.next_ref();
        let add_one_function =
            ResolvableFunction::FunctionPath("torch.ops.aten.add_.Scalar".into());
        let add_tensors_function =
            ResolvableFunction::FunctionPath("torch.ops.aten.add.Tensor".into());

        let add_result_ref_0 = test_setup.next_ref();
        test_setup
            .stream_actor
            .call_function(
                &test_setup.client,
                CallFunctionParams {
                    seq: 100.into(),
                    function: add_tensors_function.clone(),
                    args: vec![WireValue::Ref(formal0_ref), WireValue::Ref(formal1_ref)],
                    kwargs: HashMap::new(),
                    results: vec![Some(add_result_ref_0)],
                    mutates: vec![],
                    stream: 0.into(),
                    remote_process_groups: Vec::new(),
                },
                HashMap::new(),
                HashMap::new(),
            )
            .await?;

        test_setup
            .stream_actor
            .call_function(
                &test_setup.client,
                CallFunctionParams {
                    seq: 101.into(),
                    function: add_one_function,
                    args: vec![WireValue::Ref(captured_ref), WireValue::Double(1.0)],
                    kwargs: HashMap::new(),
                    results: vec![Some(result_captured_ref)],
                    mutates: vec![captured_ref],
                    stream: 0.into(),
                    remote_process_groups: Vec::new(),
                },
                HashMap::new(),
                HashMap::new(),
            )
            .await?;

        let add_result_ref_1 = test_setup.next_ref();
        test_setup
            .stream_actor
            .call_function(
                &test_setup.client,
                CallFunctionParams {
                    seq: 102.into(),
                    function: add_tensors_function,
                    args: vec![
                        WireValue::Ref(add_result_ref_0),
                        WireValue::Ref(captured_ref),
                    ],
                    kwargs: HashMap::new(),
                    results: vec![Some(add_result_ref_1)],
                    mutates: vec![],
                    stream: 0.into(),
                    remote_process_groups: Vec::new(),
                },
                HashMap::new(),
                HashMap::new(),
            )
            .await?;

        test_setup
            .stream_actor
            .recording_result(&test_setup.client, add_result_ref_1, 0)
            .await?;

        test_setup
            .stream_actor
            .delete_refs(
                &test_setup.client,
                vec![add_result_ref_0, add_result_ref_1, result_captured_ref],
            )
            .await?;

        test_setup
            .stream_actor
            .finalize_recording(&test_setup.client, 0.into())
            .await?;

        let actual0_ref = test_setup.next_ref();
        test_setup.set_tensor(actual0_ref, &[1.0, 2.0, 3.0]).await?;

        let actual1_ref = test_setup.next_ref();
        test_setup.set_tensor(actual1_ref, &[4.0, 5.0, 6.0]).await?;

        test_setup
            .set_tensor(captured_ref, &[7.0, 8.0, 9.0])
            .await?;

        let actual_result_ref = test_setup.next_ref();
        test_setup
            .stream_actor
            .call_recording(
                &test_setup.client,
                0.into(),
                0.into(),
                vec![actual_result_ref],
                vec![actual0_ref, actual1_ref],
            )
            .await?;

        assert!(
            test_setup
                .allclose(actual_result_ref, &[13.0, 16.0, 19.0])
                .await
        );

        // Set actual1_tensor to a bad shape which will cause the recording to fail.
        test_setup.set_tensor(actual1_ref, &[4.0, 5.0]).await?;

        let actual_result_ref = test_setup.next_ref();
        test_setup
            .stream_actor
            .call_recording(
                &test_setup.client,
                1.into(),
                0.into(),
                vec![actual_result_ref],
                vec![actual0_ref, actual1_ref],
            )
            .await?;

        // Both inputs should still be valid.
        for ref_ in [actual0_ref, actual1_ref] {
            let _ = test_setup
                .stream_actor
                .get_tensor_ref_unit_tests_only(&test_setup.client, ref_)
                .await?
                .unwrap()
                .unwrap();
        }

        for ref_ in [captured_ref, actual_result_ref] {
            let result_error = test_setup
                .stream_actor
                .get_tensor_ref_unit_tests_only(&test_setup.client, ref_)
                .await?
                .unwrap()
                .unwrap_err();
            // Check that the error contains the expected strings
            let error_str = result_error.to_string();
            assert!(
                error_str.contains("recording failed"),
                "Error should contain 'recording failed': {}",
                error_str
            );
            assert!(
                error_str.contains("torch operator error"),
                "Error should contain 'torch operator failed': {}",
                error_str
            );
        }

        let controller_msg = test_setup.controller_rx.recv().await.unwrap();
        match controller_msg {
            ControllerMessage::RemoteFunctionFailed { seq, error } => {
                assert_eq!(seq, 1.into());
                assert!(
                    error.backtrace.contains("recording failed"),
                    "Unexpected WorkerError: {:?}",
                    error
                );
            }
            _ => panic!("Unexpected controller message: {:?}", controller_msg),
        };

        // Reset input tensor to a valid shape.
        test_setup.set_tensor(actual1_ref, &[4.0, 5.0, 6.0]).await?;

        // captured_tensor should still have an error, so calling
        // the recording should set DependentErrors and not report
        // anything to the controller.
        let actual_result_ref = test_setup.next_ref();
        test_setup
            .stream_actor
            .call_recording(
                &test_setup.client,
                2.into(),
                0.into(),
                vec![actual_result_ref],
                vec![actual0_ref, actual1_ref],
            )
            .await?;

        // Both inputs should still be valid.
        for ref_ in [actual0_ref, actual1_ref] {
            let _ = test_setup
                .stream_actor
                .get_tensor_ref_unit_tests_only(&test_setup.client, ref_)
                .await?
                .unwrap()
                .unwrap();
        }

        for ref_ in [captured_ref, actual_result_ref] {
            let result_error = test_setup
                .stream_actor
                .get_tensor_ref_unit_tests_only(&test_setup.client, ref_)
                .await?
                .unwrap()
                .unwrap_err();
            // Check that the error contains the expected strings
            let error_str = result_error.to_string();
            assert!(
                error_str.contains("Computation depended on an input that failed"),
                "Error should contain dependency message: {}",
                error_str
            );
            assert!(
                error_str.contains("recording failed"),
                "Error should contain 'recording failed': {}",
                error_str
            );
        }

        // This tests that the DependentError was never reported to the controller.
        // If it were reported to the controller, the next message would match
        // RemoteFunctionFailed instead of FetchResult.
        check_fetch_result_error(
            &test_setup.client,
            test_setup.stream_actor.clone(),
            3.into(),
            captured_ref,
            &mut test_setup.controller_rx,
            "recording failed",
        )
        .await;

        Ok(())
    }

    #[async_timed_test(timeout_secs = 60)]
    async fn test_borrow_create_duplicate_borrow() -> Result<()> {
        let mut test_setup = TestSetup::new().await?;
        test_setup
            .stream_actor
            .define_recording(&test_setup.client, 0.into())
            .await?;

        let borrow_id = 1;
        let tensor_ref = test_setup.next_ref();
        let (first_use_sender, _first_use_receiver) = test_setup.client.open_port();

        test_setup
            .stream_actor
            .borrow_create(
                &test_setup.client,
                borrow_id,
                tensor_ref,
                first_use_sender.clone(),
            )
            .await?;

        test_setup
            .stream_actor
            .borrow_create(&test_setup.client, borrow_id, tensor_ref, first_use_sender)
            .await?;

        assert_actor_failed_with_msg(
            &test_setup.proc,
            test_setup.stream_actor.actor_id(),
            "duplicate borrow create in recording".into(),
        )
        .await;

        Ok(())
    }

    #[async_timed_test(timeout_secs = 60)]
    async fn test_borrow_drop_borrow_not_defined() -> Result<()> {
        let test_setup = TestSetup::new().await?;
        test_setup
            .stream_actor
            .define_recording(&test_setup.client, 0.into())
            .await?;

        let borrow_id = 1;
        let (_last_use_sender, last_use_receiver) = test_setup.client.open_port();

        test_setup
            .stream_actor
            .borrow_drop(
                &test_setup.client,
                borrow_id,
                Arc::new(Mutex::new(last_use_receiver)),
            )
            .await?;

        assert_actor_failed_with_msg(
            &test_setup.proc,
            test_setup.stream_actor.actor_id(),
            "borrow drop for borrow not defined in recording".into(),
        )
        .await;

        Ok(())
    }

    #[async_timed_test(timeout_secs = 60)]
    async fn test_borrow_not_dropped_before_finalize() -> Result<()> {
        let mut test_setup = TestSetup::new().await?;
        test_setup
            .stream_actor
            .define_recording(&test_setup.client, 0.into())
            .await?;

        let borrow_id = 1;
        let tensor_ref = test_setup.next_ref();
        let (first_use_sender, _first_use_receiver) = test_setup.client.open_port();

        test_setup
            .stream_actor
            .borrow_create(
                &test_setup.client,
                borrow_id,
                tensor_ref,
                first_use_sender.clone(),
            )
            .await?;

        // Attempt to finalize the recording without dropping the borrow
        test_setup
            .stream_actor
            .finalize_recording(&test_setup.client, 0.into())
            .await?;

        assert_actor_failed_with_msg(
            &test_setup.proc,
            test_setup.stream_actor.actor_id(),
            "all borrows created within recording must be dropped within recording".into(),
        )
        .await;

        Ok(())
    }

    #[async_timed_test(timeout_secs = 60)]
    async fn test_borrow_in_recording() -> Result<()> {
        let mut test_setup = TestSetup::new().await?;

        let borrower_stream = test_setup
            .proc
            .spawn::<StreamActor>(
                "stream1",
                StreamParams {
                    world_size: 1,
                    rank: 0,
                    creation_mode: StreamCreationMode::CreateNewStream,
                    id: 1.into(),
                    device: Some(CudaDevice::new(0.into())),
                    controller_actor: test_setup.controller_actor.clone(),
                    respond_with_python_message: false,
                },
            )
            .await?;

        let lender_stream = test_setup.stream_actor.clone();

        let borrow_id = 1;
        let (first_use_sender, first_use_receiver) = test_setup.client.open_port();
        let (last_use_sender, last_use_receiver) = test_setup.client.open_port();

        // Stream 1: Define a recording that creates a borrow and drops it.
        lender_stream
            .define_recording(&test_setup.client, 0.into())
            .await?;

        let formal_ref = test_setup.next_ref();
        lender_stream
            .recording_formal(&test_setup.client, formal_ref, 0)
            .await?;

        lender_stream
            .borrow_create(&test_setup.client, borrow_id, formal_ref, first_use_sender)
            .await?;

        lender_stream
            .borrow_drop(
                &test_setup.client,
                borrow_id,
                Arc::new(Mutex::new(last_use_receiver)),
            )
            .await?;

        lender_stream
            .finalize_recording(&test_setup.client, 0.into())
            .await?;

        let borrower_tensor_ref = test_setup.next_ref();
        let borrower_tensor = TensorCell::new(factory_float_tensor(
            &[1.0, 2.0, 3.0],
            "cuda".try_into().unwrap(),
        ));

        borrower_stream
            .set_tensor_ref_unit_tests_only(
                &test_setup.client,
                borrower_tensor_ref,
                Ok(borrower_tensor.clone()),
            )
            .await?;

        // Stream 2: Define a recording that uses the borrow from Stream 1.
        borrower_stream
            .define_recording(&test_setup.client, 0.into())
            .await?;

        let borrowed_ref = test_setup.next_ref();

        borrower_stream
            .borrow_first_use(
                &test_setup.client,
                borrow_id,
                borrowed_ref,
                Arc::new(Mutex::new(first_use_receiver)),
            )
            .await?;

        let result_ref = test_setup.next_ref();
        borrower_stream
            .call_function(
                &test_setup.client,
                CallFunctionParams {
                    seq: 100.into(),
                    function: ResolvableFunction::FunctionPath("torch.ops.aten.add.Tensor".into()),
                    args: vec![
                        WireValue::Ref(borrowed_ref),
                        WireValue::Ref(borrower_tensor_ref),
                    ],
                    kwargs: HashMap::new(),
                    results: vec![Some(result_ref)],
                    mutates: vec![],
                    stream: 1.into(),
                    remote_process_groups: Vec::new(),
                },
                HashMap::new(),
                HashMap::new(),
            )
            .await?;

        borrower_stream
            .borrow_last_use(&test_setup.client, borrow_id, borrowed_ref, last_use_sender)
            .await?;

        borrower_stream
            .recording_result(&test_setup.client, result_ref, 0)
            .await?;

        borrower_stream
            .finalize_recording(&test_setup.client, 0.into())
            .await?;

        // Set up a tensor in the lender stream and call the recording.
        let input_tensor_ref = test_setup.next_ref();
        test_setup
            .set_tensor(input_tensor_ref, &[4.0, 5.0, 6.0])
            .await?;

        let result_tensor_ref = test_setup.next_ref();

        let lender_future = lender_stream.call_recording(
            &test_setup.client,
            0.into(),
            0.into(),
            vec![],
            vec![input_tensor_ref],
        );

        let borrower_future = borrower_stream.call_recording(
            &test_setup.client,
            0.into(),
            0.into(),
            vec![result_tensor_ref],
            vec![],
        );

        tokio::try_join!(lender_future, borrower_future)?;

        let result_tensor = borrower_stream
            .get_tensor_ref_unit_tests_only(&test_setup.client, result_tensor_ref)
            .await?
            .unwrap()
            .unwrap();

        let expected_tensor = TensorCell::new(factory_float_tensor(
            &[5.0, 7.0, 9.0],
            "cpu".try_into().unwrap(),
        ));
        assert!(allclose(&result_tensor.borrow(), &expected_tensor.borrow()).unwrap());

        // Set borrower_tensor to a tensor with only 2 elements to cause a failure.
        let invalid_borrower_tensor = TensorCell::new(factory_float_tensor(
            &[1.0, 2.0],
            "cuda".try_into().unwrap(),
        ));
        borrower_stream
            .set_tensor_ref_unit_tests_only(
                &test_setup.client,
                borrower_tensor_ref,
                Ok(invalid_borrower_tensor.clone()),
            )
            .await?;

        // Call the recording again.
        let lender_future = lender_stream.call_recording(
            &test_setup.client,
            1.into(),
            0.into(),
            vec![],
            vec![input_tensor_ref],
        );

        let borrower_future = borrower_stream.call_recording(
            &test_setup.client,
            1.into(),
            0.into(),
            vec![result_tensor_ref],
            vec![],
        );

        tokio::try_join!(lender_future, borrower_future)?;

        // Check that the borrower_stream reports the error to the controller.
        let controller_msg = test_setup.controller_rx.recv().await.unwrap();
        match controller_msg {
            ControllerMessage::RemoteFunctionFailed { seq, error } => {
                assert_eq!(seq, 1.into());
                assert!(
                    error.backtrace.contains("recording failed"),
                    "Unexpected WorkerError: {:?}",
                    error
                );
                assert_eq!(&error.worker_actor_id, borrower_stream.actor_id());
            }
            _ => panic!("Unexpected controller message: {:?}", controller_msg),
        };

        // Check that no error was reported from the lender stream
        check_fetch_result_value(
            &test_setup.client,
            lender_stream.clone(),
            2.into(),
            input_tensor_ref,
            &mut test_setup.controller_rx,
        )
        .await;

        // Set the recording's input tensor to an error.
        let input_error = fake_seq_error(anyhow!("input error"));
        lender_stream
            .set_tensor_ref_unit_tests_only(
                &test_setup.client,
                input_tensor_ref,
                Err(input_error.clone()),
            )
            .await?;

        let lender_future = lender_stream.call_recording(
            &test_setup.client,
            3.into(),
            0.into(),
            vec![],
            vec![input_tensor_ref],
        );

        let borrower_future = borrower_stream.call_recording(
            &test_setup.client,
            3.into(),
            0.into(),
            vec![result_tensor_ref],
            vec![],
        );

        tokio::try_join!(lender_future, borrower_future)?;

        // Verify that borrower_stream sets a CallFunctionError::DependentError on result_tensor_ref.
        let result_error = borrower_stream
            .get_tensor_ref_unit_tests_only(&test_setup.client, result_tensor_ref)
            .await?
            .unwrap()
            .unwrap_err();

        // Check that the error contains the expected strings
        let error_str = result_error.to_string();
        assert!(
            error_str.contains("Computation depended on an input that failed"),
            "Error should contain dependency message: {}",
            error_str
        );

        // Since we're checking for pointer equality in the original code, we need to ensure
        // the error is propagated correctly. We can check that the original error message is contained.
        let input_error_str = input_error.to_string();
        assert!(
            error_str.contains(&input_error_str),
            "Error should contain the original error: {}",
            error_str
        );

        // Verify that neither stream sends a failure message to the controller.
        check_fetch_result_error(
            &test_setup.client,
            lender_stream,
            4.into(),
            input_tensor_ref,
            &mut test_setup.controller_rx,
            "input error",
        )
        .await;

        // Verify that neither stream sends a failure message to the controller.
        check_fetch_result_error(
            &test_setup.client,
            borrower_stream,
            5.into(),
            result_tensor_ref,
            &mut test_setup.controller_rx,
            "input error",
        )
        .await;

        Ok(())
    }

    #[async_timed_test(timeout_secs = 60)]
    async fn test_reduce_in_recording() -> Result<()> {
        let mut test_setup = TestSetup::new().await?;
        let recording_ref = test_setup.next_ref();

        let comm = Arc::new(
            test_setup
                .proc
                .spawn::<NcclCommActor>(
                    "comm",
                    CommParams::New {
                        device: CudaDevice::new(0.into()),
                        unique_id: UniqueId::new()?,
                        world_size: 1,
                        rank: 0,
                    },
                )
                .await?,
        );

        let factory = Factory {
            size: vec![3],
            dtype: torch_sys::ScalarType::Float,
            layout: torch_sys::Layout::Strided,
            device: "cuda".try_into().unwrap(),
        };

        let reduction = Reduction::ReduceOp(torch_sys_cuda::nccl::ReduceOp::Sum);

        test_setup
            .stream_actor
            .define_recording(&test_setup.client, recording_ref)
            .await?;

        let formal_tensor_ref_0 = test_setup.next_ref();
        let formal_tensor_ref_1 = test_setup.next_ref();
        let formal_tensor_ref_2 = test_setup.next_ref();

        test_setup
            .stream_actor
            .recording_formal(&test_setup.client, formal_tensor_ref_0, 0)
            .await?;
        test_setup
            .stream_actor
            .recording_formal(&test_setup.client, formal_tensor_ref_1, 1)
            .await?;
        test_setup
            .stream_actor
            .recording_formal(&test_setup.client, formal_tensor_ref_2, 2)
            .await?;

        let intermediate_tensor_ref_0 = test_setup.next_ref();

        // Handle case with in_place = true.
        test_setup
            .stream_actor
            .reduce(
                &test_setup.client,
                comm.clone(),
                1,
                intermediate_tensor_ref_0,
                formal_tensor_ref_0,
                factory.clone(),
                reduction.clone(),
                false,
                true,
                None,
            )
            .await?;

        // Handle case with in_place = false and out = None.
        let intermediate_tensor_ref_1 = test_setup.next_ref();
        test_setup
            .stream_actor
            .reduce(
                &test_setup.client,
                comm.clone(),
                1,
                intermediate_tensor_ref_1,
                formal_tensor_ref_1,
                factory.clone(),
                reduction.clone(),
                false,
                false,
                None,
            )
            .await?;

        let intermediate_tensor_ref_2 = test_setup.next_ref();

        // Third reduce call with out = formal_tensor_ref_2
        test_setup
            .stream_actor
            .reduce(
                &test_setup.client,
                comm.clone(),
                1,
                intermediate_tensor_ref_2,
                intermediate_tensor_ref_1,
                factory.clone(),
                reduction.clone(),
                false,
                false,
                Some(formal_tensor_ref_2),
            )
            .await?;

        test_setup
            .stream_actor
            .recording_result(&test_setup.client, intermediate_tensor_ref_2, 0)
            .await?;

        test_setup
            .stream_actor
            .finalize_recording(&test_setup.client, recording_ref)
            .await?;

        let input_tensor_ref_0 = test_setup.next_ref();
        let input_tensor_ref_1 = test_setup.next_ref();
        let input_tensor_ref_2 = test_setup.next_ref();

        test_setup
            .set_tensor(input_tensor_ref_0, &[1.0, 2.0, 3.0])
            .await?;

        test_setup
            .set_tensor(input_tensor_ref_1, &[4.0, 5.0, 6.0])
            .await?;

        test_setup
            .set_tensor(input_tensor_ref_2, &[7.0, 8.0, 9.0])
            .await?;

        let output_ref = test_setup.next_ref();

        test_setup
            .stream_actor
            .call_recording(
                &test_setup.client,
                0.into(),
                recording_ref,
                vec![output_ref],
                vec![input_tensor_ref_0, input_tensor_ref_1, input_tensor_ref_2],
            )
            .await?;

        // Validate that input_tensor_ref_0 is unchanged.
        assert!(
            test_setup
                .allclose(input_tensor_ref_0, &[1.0, 2.0, 3.0])
                .await
        );
        // All the other inputs/outputs should be equal to input 1
        for ref_ in [input_tensor_ref_1, input_tensor_ref_2, output_ref] {
            assert!(test_setup.allclose(ref_, &[4.0, 5.0, 6.0]).await);
        }

        // Set an error on input 0
        let input_error = fake_seq_error(anyhow!("input error"));
        test_setup
            .stream_actor
            .set_tensor_ref_unit_tests_only(
                &test_setup.client,
                input_tensor_ref_0,
                Err(input_error.clone()),
            )
            .await?;

        test_setup
            .stream_actor
            .call_recording(
                &test_setup.client,
                1.into(),
                recording_ref,
                vec![output_ref],
                vec![input_tensor_ref_0, input_tensor_ref_1, input_tensor_ref_2],
            )
            .await?;

        // Verify that input_tensor_ref_0, input_tensor_ref_2, and output_ref have a dependent error.
        for ref_ in [input_tensor_ref_0, input_tensor_ref_2, output_ref] {
            test_setup
                .validate_dependent_error(ref_, input_error.clone())
                .await;
        }

        // Verify that input_tensor_ref_1 is untouched.
        assert!(
            test_setup
                .allclose(input_tensor_ref_1, &[4.0, 5.0, 6.0])
                .await
        );

        // Verify that no failure was reported to the controller.
        check_fetch_result_value(
            &test_setup.client,
            test_setup.stream_actor.clone(),
            2.into(),
            input_tensor_ref_1,
            &mut test_setup.controller_rx,
        )
        .await;

        // Reset input tensors 0 and 2 to their original values
        test_setup
            .set_tensor(input_tensor_ref_0, &[1.0, 2.0, 3.0])
            .await?;
        test_setup
            .set_tensor(input_tensor_ref_2, &[7.0, 8.0, 9.0])
            .await?;

        // Set an error on input tensor 1
        test_setup
            .stream_actor
            .set_tensor_ref_unit_tests_only(
                &test_setup.client,
                input_tensor_ref_1,
                Err(input_error.clone()),
            )
            .await?;

        test_setup
            .stream_actor
            .call_recording(
                &test_setup.client,
                3.into(),
                recording_ref,
                vec![output_ref],
                vec![input_tensor_ref_0, input_tensor_ref_1, input_tensor_ref_2],
            )
            .await?;

        // Validate that the mutated inputs and the output have a dependent error containing
        // the input error
        for ref_ in [input_tensor_ref_0, input_tensor_ref_2, output_ref] {
            test_setup
                .validate_dependent_error(ref_, input_error.clone())
                .await;
        }

        // Validate that no error was reported to the controller
        check_fetch_result_error(
            &test_setup.client,
            test_setup.stream_actor.clone(),
            4.into(),
            input_tensor_ref_1,
            &mut test_setup.controller_rx,
            "input error",
        )
        .await;

        // Reset input tensors 0 and 1 to their original values
        test_setup
            .set_tensor(input_tensor_ref_0, &[1.0, 2.0, 3.0])
            .await?;
        test_setup
            .set_tensor(input_tensor_ref_1, &[4.0, 5.0, 6.0])
            .await?;

        // Set an error on input tensor 2
        test_setup
            .stream_actor
            .set_tensor_ref_unit_tests_only(
                &test_setup.client,
                input_tensor_ref_2,
                Err(input_error.clone()),
            )
            .await?;

        test_setup
            .stream_actor
            .call_recording(
                &test_setup.client,
                5.into(),
                recording_ref,
                vec![output_ref],
                vec![input_tensor_ref_0, input_tensor_ref_1, input_tensor_ref_2],
            )
            .await?;

        // Validate that input tensor 1 has its original values
        assert!(
            test_setup
                .allclose(input_tensor_ref_1, &[4.0, 5.0, 6.0])
                .await
        );

        // Validate that the mutated inputs and the output have a dependent error containing
        // the input error
        for ref_ in [input_tensor_ref_0, input_tensor_ref_2, output_ref] {
            test_setup
                .validate_dependent_error(ref_, input_error.clone())
                .await;
        }

        // Validate that no error was reported to the controller
        check_fetch_result_value(
            &test_setup.client,
            test_setup.stream_actor.clone(),
            6.into(),
            input_tensor_ref_1,
            &mut test_setup.controller_rx,
        )
        .await;

        Ok(())
    }

    #[async_timed_test(timeout_secs = 60)]
    async fn test_send_tensor_in_recording() -> Result<()> {
        let mut test_setup = TestSetup::new_with_world_size(2).await?;
        let recording_ref = test_setup.next_ref();

        let unique_id = UniqueId::new()?;
        let comm0 = test_setup.proc.spawn::<NcclCommActor>(
            "comm0",
            CommParams::New {
                device: CudaDevice::new(0.into()),
                unique_id: unique_id.clone(),
                world_size: 2,
                rank: 0,
            },
        );
        let comm1 = test_setup.proc.spawn::<NcclCommActor>(
            "comm1",
            CommParams::New {
                device: CudaDevice::new(1.into()),
                unique_id,
                world_size: 2,
                rank: 1,
            },
        );
        let (comm0, comm1) = tokio::try_join!(comm0, comm1)?;
        let comm0 = Arc::new(comm0);
        let comm1 = Arc::new(comm1);

        let factory = Factory {
            size: vec![3],
            dtype: torch_sys::ScalarType::Float,
            layout: torch_sys::Layout::Strided,
            device: "cuda".try_into().unwrap(),
        };

        let send_stream = test_setup.stream_actor.clone();
        let recv_stream = test_setup
            .proc
            .spawn::<StreamActor>(
                "recv_stream",
                StreamParams {
                    world_size: 2,
                    rank: 1,
                    creation_mode: StreamCreationMode::CreateNewStream,
                    id: 1.into(),
                    device: Some(CudaDevice::new(1.into())),
                    controller_actor: test_setup.controller_actor.clone(),
                    respond_with_python_message: false,
                },
            )
            .await?;

        send_stream
            .define_recording(&test_setup.client, recording_ref)
            .await?;
        recv_stream
            .define_recording(&test_setup.client, recording_ref)
            .await?;

        let formal_tensor_ref_0 = test_setup.next_ref();
        let formal_tensor_ref_1 = test_setup.next_ref();

        send_stream
            .recording_formal(&test_setup.client, formal_tensor_ref_0, 0)
            .await?;
        send_stream
            .recording_formal(&test_setup.client, formal_tensor_ref_1, 1)
            .await?;

        let _ref = test_setup.next_ref();
        send_stream
            .send_tensor(
                &test_setup.client,
                _ref,
                None,
                Some(1),
                formal_tensor_ref_0,
                factory.clone(),
                comm0.clone(),
            )
            .await?;

        let result_ref_0 = test_setup.next_ref();
        let _ref = test_setup.next_ref();
        recv_stream
            .send_tensor(
                &test_setup.client,
                result_ref_0,
                Some(0),
                None,
                _ref,
                factory.clone(),
                comm1,
            )
            .await?;

        let result_ref_1 = test_setup.next_ref();
        send_stream
            .send_tensor(
                &test_setup.client,
                result_ref_1,
                Some(0),
                Some(0),
                formal_tensor_ref_1,
                factory.clone(),
                comm0,
            )
            .await?;

        send_stream
            .recording_result(&test_setup.client, result_ref_1, 0)
            .await?;
        recv_stream
            .recording_result(&test_setup.client, result_ref_0, 0)
            .await?;

        send_stream
            .finalize_recording(&test_setup.client, recording_ref)
            .await?;
        recv_stream
            .finalize_recording(&test_setup.client, recording_ref)
            .await?;

        let input_tensor_ref_0 = test_setup.next_ref();
        let input_tensor_ref_1 = test_setup.next_ref();
        test_setup
            .set_tensor(input_tensor_ref_0, &[1.0, 2.0, 3.0])
            .await?;
        test_setup
            .set_tensor(input_tensor_ref_1, &[4.0, 5.0, 6.0])
            .await?;

        let actual_result_ref_0 = test_setup.next_ref();
        let actual_result_ref_1 = test_setup.next_ref();
        let send_fut = send_stream.call_recording(
            &test_setup.client,
            0.into(),
            recording_ref,
            vec![actual_result_ref_1],
            vec![input_tensor_ref_0, input_tensor_ref_1],
        );
        let recv_fut = recv_stream.call_recording(
            &test_setup.client,
            0.into(),
            recording_ref,
            vec![actual_result_ref_0],
            vec![],
        );
        tokio::try_join!(send_fut, recv_fut)?;

        assert!(
            test_setup
                .allclose(input_tensor_ref_0, &[1.0, 2.0, 3.0])
                .await
        );
        assert!(
            test_setup
                .allclose(input_tensor_ref_1, &[4.0, 5.0, 6.0])
                .await
        );
        assert!(
            test_setup
                .allclose(actual_result_ref_1, &[4.0, 5.0, 6.0])
                .await
        );

        let actual_result_0 = recv_stream
            .get_tensor_ref_unit_tests_only(&test_setup.client, actual_result_ref_0)
            .await
            .unwrap()
            .unwrap()
            .unwrap();
        assert!(allclose(
            &actual_result_0.borrow(),
            &factory_float_tensor(&[1.0, 2.0, 3.0], "cpu".try_into().unwrap())
        )?);

        // Validate that failure wasn't reported to controller.
        check_fetch_result_value(
            &test_setup.client,
            send_stream.clone(),
            1.into(),
            actual_result_ref_1,
            &mut test_setup.controller_rx,
        )
        .await;
        check_fetch_result_value(
            &test_setup.client,
            recv_stream.clone(),
            2.into(),
            actual_result_ref_0,
            &mut test_setup.controller_rx,
        )
        .await;

        let input_error = fake_seq_error(anyhow!("input error"));
        send_stream
            .set_tensor_ref_unit_tests_only(
                &test_setup.client,
                input_tensor_ref_0,
                Err(input_error.clone()),
            )
            .await?;

        let send_fut = send_stream.call_recording(
            &test_setup.client,
            3.into(),
            recording_ref,
            vec![actual_result_ref_1],
            vec![input_tensor_ref_0, input_tensor_ref_1],
        );
        let recv_fut = recv_stream.call_recording(
            &test_setup.client,
            3.into(),
            recording_ref,
            vec![actual_result_ref_0],
            vec![],
        );
        tokio::try_join!(send_fut, recv_fut)?;

        // The result on recv_stream should have a value, but it will be garbage.
        let _ = recv_stream
            .get_tensor_ref_unit_tests_only(&test_setup.client, actual_result_ref_0)
            .await
            .unwrap()
            .unwrap()
            .unwrap();

        test_setup
            .validate_dependent_error(actual_result_ref_1, input_error.clone())
            .await;

        // Input 1 should be untouched.
        assert!(
            test_setup
                .allclose(input_tensor_ref_1, &[4.0, 5.0, 6.0])
                .await
        );

        // Validate that failure wasn't reported to controller.
        check_fetch_result_error(
            &test_setup.client,
            send_stream.clone(),
            4.into(),
            actual_result_ref_1,
            &mut test_setup.controller_rx,
            "input error",
        )
        .await;
        check_fetch_result_value(
            &test_setup.client,
            recv_stream.clone(),
            5.into(),
            actual_result_ref_0,
            &mut test_setup.controller_rx,
        )
        .await;

        test_setup
            .set_tensor(input_tensor_ref_0, &[1.0, 2.0, 3.0])
            .await?;
        send_stream
            .set_tensor_ref_unit_tests_only(
                &test_setup.client,
                input_tensor_ref_1,
                Err(input_error.clone()),
            )
            .await?;

        let send_fut = send_stream.call_recording(
            &test_setup.client,
            6.into(),
            recording_ref,
            vec![actual_result_ref_1],
            vec![input_tensor_ref_0, input_tensor_ref_1],
        );
        let recv_fut = recv_stream.call_recording(
            &test_setup.client,
            6.into(),
            recording_ref,
            vec![actual_result_ref_0],
            vec![],
        );
        tokio::try_join!(send_fut, recv_fut)?;

        let actual_result_0 = recv_stream
            .get_tensor_ref_unit_tests_only(&test_setup.client, actual_result_ref_0)
            .await
            .unwrap()
            .unwrap()
            .unwrap();
        assert!(allclose(
            &actual_result_0.borrow(),
            &factory_float_tensor(&[1.0, 2.0, 3.0], "cpu".try_into().unwrap())
        )?);

        assert!(
            test_setup
                .allclose(input_tensor_ref_0, &[1.0, 2.0, 3.0])
                .await
        );

        test_setup
            .validate_dependent_error(actual_result_ref_1, input_error)
            .await;

        // Validate that failure wasn't reported to controller.
        check_fetch_result_error(
            &test_setup.client,
            send_stream.clone(),
            7.into(),
            actual_result_ref_1,
            &mut test_setup.controller_rx,
            "input error",
        )
        .await;
        check_fetch_result_value(
            &test_setup.client,
            recv_stream.clone(),
            8.into(),
            actual_result_ref_0,
            &mut test_setup.controller_rx,
        )
        .await;

        Ok(())
    }

    #[async_timed_test(timeout_secs = 60)]
    async fn test_set_value_in_recording_valid_pipe() -> Result<()> {
        let mut test_setup = TestSetup::new().await?;

        let (pipe_tx, mut pipe_rx) = test_setup.client.open_port();

        let recording_ref = test_setup.next_ref();
        test_setup
            .stream_actor
            .define_recording(&test_setup.client, recording_ref)
            .await?;

        let result_ref_0 = test_setup.next_ref();

        test_setup
            .stream_actor
            .set_value(
                &test_setup.client,
                0.into(),
                vec![Some(result_ref_0)],
                pipe_tx,
            )
            .await?;

        test_setup
            .stream_actor
            .recording_result(&test_setup.client, result_ref_0, 0)
            .await?;

        test_setup
            .stream_actor
            .finalize_recording(&test_setup.client, recording_ref)
            .await?;

        let real_result_ref = test_setup.next_ref();
        let recording_fut = test_setup.stream_actor.call_recording(
            &test_setup.client,
            0.into(),
            recording_ref,
            vec![real_result_ref],
            vec![],
        );

        let pipe_fut = async {
            let msg = pipe_rx.recv().await.unwrap();
            match msg {
                PipeMessage::RecvValue(tx) => {
                    tx.send(PyTree::from(RValue::Tensor(TensorCell::new(
                        factory_float_tensor(&[1.0, 2.0, 3.0], "cuda".try_into().unwrap()),
                    ))))
                    .unwrap();
                }
                _ => panic!("Unexpected message"),
            }
            Ok(())
        };

        tokio::try_join!(recording_fut, pipe_fut)?;

        assert!(test_setup.allclose(real_result_ref, &[1.0, 2.0, 3.0]).await);

        // This will cause the next call to set_value to fail.
        drop(pipe_rx);

        let real_result_ref = test_setup.next_ref();
        test_setup
            .stream_actor
            .call_recording(
                &test_setup.client,
                1.into(),
                recording_ref,
                vec![real_result_ref],
                vec![],
            )
            .await?;

        let real_result_err = test_setup
            .stream_actor
            .get_tensor_ref_unit_tests_only(&test_setup.client, real_result_ref)
            .await?
            .unwrap()
            .unwrap_err();
        // Check that the error contains the expected string
        let error_str = real_result_err.to_string();
        assert!(
            error_str.contains("recording failed"),
            "Error should contain 'recording failed': {}",
            error_str
        );

        let controller_msg = test_setup.controller_rx.recv().await.unwrap();
        match controller_msg {
            ControllerMessage::RemoteFunctionFailed { seq, error } => {
                assert_eq!(seq, 1.into());
                assert!(
                    error.backtrace.contains("recording failed"),
                    "Unexpected WorkerError: {:?}",
                    error
                );
            }
            _ => panic!("Unexpected controller message: {:?}", controller_msg),
        };

        Ok(())
    }
}<|MERGE_RESOLUTION|>--- conflicted
+++ resolved
@@ -657,7 +657,7 @@
         match error {
             CallFunctionError::DependentError(root) => Ok(root),
             CallFunctionError::Error(e) => {
-                if !self.active_recording.is_some() {
+                if self.active_recording.is_none() {
                     let worker_error = WorkerError {
                         backtrace: format!("{e}"),
                         worker_actor_id: cx.self_id().clone(),
@@ -1745,10 +1745,6 @@
         }
 
         self.try_define(cx, seq, results, &vec![], async |self| {
-<<<<<<< HEAD
-=======
-            let pipe = pipe.map_err(CallFunctionError::DependentError)?;
->>>>>>> b28535bd
             let (tx, rx) = cx.open_once_port();
             pipe.send(PipeMessage::RecvValue(tx))
                 .map_err(anyhow::Error::from)
@@ -2093,7 +2089,6 @@
 mod tests {
     use hyperactor::actor::ActorStatus;
     use hyperactor::cap;
-    
     use hyperactor::supervision::ActorSupervisionEvent;
     use monarch_messages::controller::ControllerMessage;
     use monarch_messages::worker::StreamCreationMode;
