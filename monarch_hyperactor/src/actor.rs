--- conflicted
+++ resolved
@@ -172,15 +172,9 @@
 #[pyclass(frozen, module = "monarch._rust_bindings.monarch_hyperactor.actor")]
 #[derive(Default, Clone, Serialize, Deserialize, Named, PartialEq)]
 pub struct PythonMessage {
-<<<<<<< HEAD
-    pub method: String,
-    message: ByteBuf,
-    response_port: Option<PortId>,
-=======
     pub(crate) method: String,
     pub(crate) message: ByteBuf,
     response_port: Option<EitherPortRef>,
->>>>>>> cf626655
     rank: Option<usize>,
 }
 
