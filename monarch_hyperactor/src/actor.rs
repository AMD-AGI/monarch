--- conflicted
+++ resolved
@@ -568,7 +568,6 @@
         // Create a channel for signaling panics in async endpoints.
         // See [Panics in async endpoints].
         let (sender, receiver) = oneshot::channel();
-        let method_kind = message.kind.clone();
 
         let future = Python::with_gil(|py| -> Result<_, SerializablePyErr> {
             let mailbox = mailbox(py, cx);
@@ -597,11 +596,6 @@
         })?;
 
         // Spawn a child actor to await the Python handler method.
-<<<<<<< HEAD
-        tracing::debug!("spawning handler for PythonMessage {:?}", method_kind);
-        let handler = AsyncEndpointTask::spawn(cx, method_kind).await?;
-        handler.run(cx, PythonTask::new(future), receiver).await?;
-=======
         tokio::spawn(
             handle_async_endpoint_panic(
                 self.panic_sender.clone(),
@@ -614,7 +608,6 @@
                     .clone(),
             ),
         );
->>>>>>> 1b0d02ff
         Ok(())
     }
 }
@@ -647,22 +640,12 @@
     }
 }
 
-<<<<<<< HEAD
-/// An ['Actor'] used to monitor the result of an async endpoint. We use an
-/// actor so that:
-/// - Actually waiting on the async endpoint can happen concurrently with other endpoints.
-/// - Any uncaught errors in the async endpoint will get propagated as a supervision event.
-#[derive(Debug)]
-struct AsyncEndpointTask {
-    message_kind: PythonMessageKind,
-=======
 #[pyclass(
     name = "PythonTask",
     module = "monarch._rust_bindings.monarch_hyperactor.actor"
 )]
 pub struct PyPythonTask {
     inner: Option<PythonTask>,
->>>>>>> 1b0d02ff
 }
 
 impl From<PythonTask> for PyPythonTask {
@@ -671,14 +654,6 @@
     }
 }
 
-<<<<<<< HEAD
-#[async_trait]
-impl Actor for AsyncEndpointTask {
-    type Params = PythonMessageKind;
-
-    async fn new(message_kind: Self::Params) -> anyhow::Result<Self> {
-        Ok(Self { message_kind })
-=======
 #[pyclass(
     name = "JustStopWithValueIterator",
     module = "monarch._rust_bindings.monarch_hyperactor.actor"
@@ -691,7 +666,6 @@
 impl JustStopWithValueIterator {
     fn __next__(&mut self) -> PyResult<PyObject> {
         Err(PyStopIteration::new_err(self.value.take().unwrap()))
->>>>>>> 1b0d02ff
     }
 }
 
@@ -709,12 +683,6 @@
     }
 }
 
-<<<<<<< HEAD
-        // Stop this actor now that its job is done.
-        tracing::debug!("Finished processing PythonMessage '{:?}'", self.message_kind);
-        cx.stop()?;
-        Ok(())
-=======
 #[pymethods]
 impl PyPythonTask {
     fn into_future(&mut self, py: Python<'_>) -> PyResult<PyObject> {
@@ -751,7 +719,6 @@
         } else {
             self.into_future(py)?.call_method0(py, "__await__")
         }
->>>>>>> 1b0d02ff
     }
 }
 
