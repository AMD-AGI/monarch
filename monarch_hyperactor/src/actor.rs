--- conflicted
+++ resolved
@@ -29,6 +29,7 @@
 use hyperactor_mesh::actor_mesh::Cast;
 use monarch_types::PickledPyObject;
 use monarch_types::SerializablePyErr;
+use pyo3::conversion::IntoPyObjectExt;
 use pyo3::exceptions::PyBaseException;
 use pyo3::exceptions::PyRuntimeError;
 use pyo3::prelude::*;
@@ -131,7 +132,7 @@
         })?;
         Python::with_gil(|py| {
             result
-                .map(|res| res.into_py(py))
+                .map(|res| res.into_py_any(py))?
                 .map_err(|err| PyRuntimeError::new_err(err.to_string()))
         })
     }
@@ -144,8 +145,8 @@
             .drain_and_stop()
             .map_err(|err| PyRuntimeError::new_err(err.to_string()))?
             .into_iter()
-            .map(|message| message.into_py(py))
-            .collect::<Vec<PyObject>>();
+            .map(|message| message.into_py_any(py))
+            .collect::<PyResult<Vec<PyObject>>>()?;
         PyList::new(py, messages)
     }
 
@@ -304,11 +305,11 @@
         Ok(Python::with_gil(|py| -> Result<Self, SerializablePyErr> {
             let unpickled = actor_type.unpickle(py)?;
             let class_type: &Bound<'_, PyType> = unpickled.downcast()?;
-            let actor: PyObject = class_type.call0()?.to_object(py);
-
-            let actor_mesh_module = py.import_bound("monarch.actor_mesh")?;
+            let actor = class_type.call0()?.into_pyobject(py)?;
+
+            let actor_mesh_module = Python::import(py, "monarch.actor_mesh")?;
             let actor_class = actor_mesh_module.getattr("_AsyncActor")?;
-            let is_async = actor.bind(py).is_instance(&actor_class)?;
+            let is_async = actor.is_instance(&actor_class)?;
 
             let dispatch_type = if is_async {
                 // Get the event loop state to run PythonActor handlers in. We construct a
@@ -320,7 +321,7 @@
                     let (tx, rx) = std::sync::mpsc::channel();
                     let _ = std::thread::spawn(move || {
                         Python::with_gil(|py| {
-                            let asyncio = Python::import_bound(py, "asyncio").unwrap();
+                            let asyncio = Python::import(py, "asyncio").unwrap();
                             let event_loop = asyncio.call_method0("new_event_loop").unwrap();
                             asyncio
                                 .call_method1("set_event_loop", (event_loop.clone(),))
@@ -340,9 +341,8 @@
                 DispatchType::Sync
             };
 
-            // Temporarily release the GIL (as the thread we are about to create needs it).
             Ok(Self {
-                actor,
+                actor: actor.into(),
                 dispatch_type,
             })
         })?)
@@ -399,39 +399,6 @@
     }
 }
 
-<<<<<<< HEAD
-=======
-/// Get the event loop state to run PythonActor handlers in. We construct a
-/// fresh event loop in its own thread for us to schedule this work onto, to
-/// avoid disturbing any event loops that the user might be running.
-fn get_task_locals(py: Python) -> &'static pyo3_async_runtimes::TaskLocals {
-    static TASK_LOCALS: OnceLock<pyo3_async_runtimes::TaskLocals> = OnceLock::new();
-
-    // Temporarily release the GIL (as the thread we are about to create needs it).
-    Python::allow_threads(py, || {
-        TASK_LOCALS.get_or_init(|| {
-            let (tx, rx) = std::sync::mpsc::channel();
-            let _ = std::thread::spawn(move || {
-                Python::with_gil(|py| {
-                    let asyncio = Python::import(py, "asyncio").unwrap();
-                    let event_loop = asyncio.call_method0("new_event_loop").unwrap();
-                    asyncio
-                        .call_method1("set_event_loop", (event_loop.clone(),))
-                        .unwrap();
-
-                    let task_locals = pyo3_async_runtimes::TaskLocals::new(event_loop.clone())
-                        .copy_context(py)
-                        .unwrap();
-                    tx.send(task_locals).unwrap();
-                    event_loop.call_method0("run_forever").unwrap();
-                });
-            });
-            rx.recv().unwrap()
-        })
-    })
-}
-
->>>>>>> 4f527a26
 // [Panics in async endpoints]
 // This class exists to solve a deadlock when an async endpoint calls into some
 // Rust code that panics.
@@ -486,7 +453,6 @@
         this: &Instance<Self>,
         message: PythonMessage,
     ) -> anyhow::Result<()> {
-<<<<<<< HEAD
         let mailbox = PyMailbox {
             inner: this.mailbox_for_py().clone(),
         };
@@ -495,7 +461,7 @@
                 Python::with_gil(|py| -> Result<_, SerializablePyErr> {
                     tokio::task::block_in_place(|| {
                         self.actor
-                            .call_method_bound(py, "handle", (mailbox, message), None)
+                            .call_method(py, "handle", (mailbox, message), None)
                             .map_err(|err| err.into())
                     })
                 })?;
@@ -506,7 +472,7 @@
                 let (sender, receiver) = oneshot::channel();
 
                 let future = Python::with_gil(|py| -> Result<_, SerializablePyErr> {
-                    let awaitable = self.actor.call_method_bound(
+                    let awaitable = self.actor.call_method(
                         py,
                         "handle",
                         (
@@ -526,33 +492,6 @@
                 })?;
                 let handler = AsyncEndpointTask::spawn(this, ()).await?;
                 handler.run(this, PythonTask::new(future), receiver).await?;
-=======
-        // Create a channel for signaling panics in async endpoints.
-        // See [Panics in async endpoints].
-        let (sender, receiver) = oneshot::channel();
-
-        let future = Python::with_gil(|py| -> Result<_, SerializablePyErr> {
-            let mailbox = PyMailbox {
-                inner: this.mailbox_for_py().clone(),
-            };
-            let awaitable = tokio::task::block_in_place(|| {
-                self.actor.call_method(
-                    py,
-                    "handle",
-                    (
-                        mailbox,
-                        message,
-                        PanicFlag {
-                            sender: Some(sender),
-                        },
-                    ),
-                    None,
-                )
-            })?;
-
-            if awaitable.is_none(py) {
-                return Ok(None);
->>>>>>> 4f527a26
             }
         }
         Ok(())
@@ -578,7 +517,7 @@
                 Python::with_gil(|py| -> Result<_, SerializablePyErr> {
                     tokio::task::block_in_place(|| {
                         self.actor
-                            .call_method_bound(
+                            .call_method(
                                 py,
                                 "handle_cast",
                                 (mailbox, rank.0, PyShape::from(shape), message),
@@ -594,7 +533,7 @@
                 let (sender, receiver) = oneshot::channel();
 
                 let future = Python::with_gil(|py| -> Result<_, SerializablePyErr> {
-                    let awaitable = self.actor.call_method_bound(
+                    let awaitable = self.actor.call_method(
                         py,
                         "handle_cast",
                         (
@@ -673,7 +612,6 @@
     }
 }
 
-<<<<<<< HEAD
 #[async_trait]
 #[forward(AsyncEndpointInvocation)]
 impl AsyncEndpointInvocationHandler for AsyncEndpointTask {
@@ -703,27 +641,6 @@
                 // In that case, just never resolve this future. We expect the other
                 // branch of the select to finish eventually.
                 Err(_) => pending().await,
-=======
-            let awaitable = tokio::task::block_in_place(|| {
-                self.actor.call_method(
-                    py,
-                    "handle_cast",
-                    (
-                        mailbox,
-                        rank.0,
-                        PyShape::from(shape),
-                        message,
-                        PanicFlag {
-                            sender: Some(sender),
-                        },
-                    ),
-                    None,
-                )
-            })?;
-
-            if awaitable.is_none(py) {
-                return Ok(None);
->>>>>>> 4f527a26
             }
         };
         let future = task.take().await;
