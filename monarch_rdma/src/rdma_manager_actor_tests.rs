--- conflicted
+++ resolved
@@ -16,12 +16,9 @@
 #[cfg(test)]
 mod tests {
 
-<<<<<<< HEAD
-    use hyperactor::context::Mailbox as _;
-=======
     use hyperactor::clock::Clock;
     use hyperactor::clock::RealClock;
->>>>>>> c8740afd
+    use hyperactor::context::Mailbox as _;
 
     use crate::PollTarget;
     use crate::ibverbs_primitives::get_all_devices;
@@ -732,11 +729,7 @@
         RealClock.sleep(std::time::Duration::from_millis(50)).await;
         let /*mut*/ rdma_handle_1 = env.rdma_handle_1.clone();
         rdma_handle_1
-<<<<<<< HEAD
-            .read_into(env.client_1.mailbox(), env.rdma_handle_2.clone(), 2)
-=======
-            .write_from(&env.client_1.clone(), env.rdma_handle_2.clone(), 2)
->>>>>>> c8740afd
+            .write_from(env.client_1.mailbox(), env.rdma_handle_2.clone(), 2)
             .await?;
 
         env.verify_buffers(BSIZE).await?;
