/*
 * Copyright (c) Meta Platforms, Inc. and affiliates.
 * All rights reserved.
 *
 * This source code is licensed under the BSD-style license found in the
 * LICENSE file in the root directory of this source tree.
 */

//! A simple socket channel implementation, using a simple framing
//! protocol with no multiplexing. TCP channels serialize messages
//! using bincode, and frames each message with a 32-bit length,
//! followed by that many bytes of serialized data, e.g.:
//!
//! ```text
//! +---- len: u32 ----+---- data --------------------+
//! | \x00\x00\x00\x0b |  11-bytes of serialized data |
//! +------------------+------------------------------+
//! ```
//!
//! Thus, each socket connection is a sequence of such framed messages.
use std::any::type_name;
use std::collections::VecDeque;
use std::fmt;
use std::fmt::Debug;
use std::future::Future;
use std::io;
use std::mem::take;
use std::net::ToSocketAddrs;
use std::pin::Pin;
use std::sync::Arc;
use std::task::Poll;

use backoff::ExponentialBackoffBuilder;
use backoff::backoff::Backoff;
use bytes::BufMut;
use bytes::Bytes;
use bytes::BytesMut;
use dashmap::DashMap;
use dashmap::mapref::entry::Entry;
use enum_as_inner::EnumAsInner;
use futures::Sink;
use futures::SinkExt;
use futures::stream::SplitSink;
use futures::stream::SplitStream;
use serde::de::Error;
use tokio::io::AsyncRead;
use tokio::io::AsyncWrite;
use tokio::sync::Mutex;
use tokio::sync::MutexGuard;
use tokio::sync::watch;
use tokio::task::JoinError;
use tokio::task::JoinHandle;
use tokio::task::JoinSet;
use tokio::time::Duration;
use tokio::time::Instant;
use tokio_util::codec::Decoder;
use tokio_util::codec::Encoder;
use tokio_util::codec::Framed;
use tokio_util::codec::length_delimited::LengthDelimitedCodec;
use tokio_util::net::Listener;
use tokio_util::sync::CancellationToken;

use super::*;
use crate::Message;
use crate::RemoteMessage;
use crate::clock::Clock;
use crate::clock::RealClock;
use crate::config;

/// Use to prevent [futures::Stream] objects using the wrong next() method by
/// accident. Bascially, we want to use [tokio_stream::StreamExt::next] since it
/// is cancel safe. However, there is another trait, [futures::StreamExt::next],
/// which has the same method name and similar functionality, except it is not
/// cancel safe. It is quite easy to import the wrong trait and use the wrong
/// method by doing `stream.next()`. Adding this trait would prevent this
/// from happening in this file. The callsite would have to `StreamExt::next()`
/// to disambiguate.
trait UnimplementedStreamExt {
    fn next(&mut self) {
        unimplemented!()
    }
}

impl<T: futures::Stream> UnimplementedStreamExt for T {}

pub(crate) trait Stream:
    AsyncRead + AsyncWrite + Unpin + Send + Sync + Debug + 'static
{
}
impl<S: AsyncRead + AsyncWrite + Unpin + Send + Sync + Debug + 'static> Stream for S {}

/// Link represents a network link through which a stream may be established or accepted.
// TODO: unify this with server connections
#[async_trait]
pub(crate) trait Link: Send + Sync + Debug {
    /// The underlying stream type.
    type Stream: Stream;

    /// The address of the link's destination.
    // Consider embedding the session ID in this address, making it truly persistent.
    fn dest(&self) -> ChannelAddr;

    /// Connect to the destination, returning a connected stream.
    async fn connect(&self) -> Result<Self::Stream, ClientError>;
}

/// Frames are the messages sent between clients and servers over sessions.
#[derive(Debug, Serialize, Deserialize, EnumAsInner, PartialEq)]
enum Frame<M> {
    /// Initialize a session with the given id.
    Init(u64),

    /// Send a message with the provided sequence number.
    Message(u64, M),
}

#[derive(thiserror::Error, Debug)]
enum FrameError<E> {
    #[error(transparent)]
    Bincode(#[from] bincode::Error),
    #[error("framer: {0}")]
    Framer(E),
    #[error("eof")]
    Eof,
}

impl<M: RemoteMessage> Frame<M> {
    async fn send<T, I, U>(&self, framer: &mut Framed<T, U>) -> Result<(), FrameError<U::Error>>
    where
        T: AsyncWrite + std::marker::Unpin,
        U: Encoder<I>,
        I: From<Vec<u8>>,
        U::Error: From<io::Error>,
    {
        let data = bincode::serialize(self).expect("unexpected serialization error");
        framer.send(data.into()).await.map_err(FrameError::Framer)
    }

    async fn next<T, U>(
        stream: &mut SplitStream<Framed<T, U>>,
    ) -> Result<Self, FrameError<U::Error>>
    where
        T: AsyncRead + std::marker::Unpin,
        U: Decoder,
        U::Item: Into<Vec<u8>>,
    {
        match tokio_stream::StreamExt::next(stream).await {
            Some(Ok(data)) => Ok(bincode::deserialize(&data.into())?),
            Some(Err(error)) => Err(FrameError::Framer(error)),
            None => Err(FrameError::Eof),
        }
    }
}

fn serialize_ack(seq: u64) -> Bytes {
    let mut data = BytesMut::with_capacity(8);
    data.put_slice(&seq.to_be_bytes());
    data.freeze()
}

fn deserialize_ack(data: BytesMut) -> Result<u64, usize> {
    let slice = data.as_ref();
    let array: [u8; 8] = slice.try_into().map_err(|_| slice.len())?;
    Ok(u64::from_be_bytes(array))
}

fn build_codec() -> LengthDelimitedCodec {
    LengthDelimitedCodec::builder()
        .max_frame_length(config::global::get(config::CODEC_MAX_FRAME_LENGTH))
        .new_codec()
}

/// A Tx implemented on top of a Link. The Tx manages the link state,
/// reconnections, etc.
#[derive(Debug)]
pub(crate) struct NetTx<M: Message> {
    sender: mpsc::UnboundedSender<(M, oneshot::Sender<M>, Instant)>,
    dest: ChannelAddr,
    status: watch::Receiver<TxStatus>,
}

impl<M: RemoteMessage> NetTx<M> {
    /// Creates a new session, and assigns it a guid.
    fn new(link: impl Link + 'static) -> Self {
        let (sender, receiver) = mpsc::unbounded_channel();
        let dest = link.dest();
        let (notify, status) = watch::channel(TxStatus::Active);
        let tx = Self {
            sender,
            dest,
            status,
        };
        crate::init::get_runtime().spawn(Self::run(link, receiver, notify));
        tx
    }

    // TODO(T216506659) Simplify this function as it is getting too long and
    // hard to maintain.
    async fn run(
        link: impl Link,
        mut receiver: mpsc::UnboundedReceiver<(M, oneshot::Sender<M>, Instant)>,
        notify: watch::Sender<TxStatus>,
    ) {
        hyperactor_telemetry::declare_static_histogram!(
            REMOTE_MESSAGE_SEND_SIZE,
            "channel.remote_message_send_size"
        );

        // If we can't deliver a message within this limit consider
        // `link` broken and return.

        #[derive(Debug)]
        struct QueuedMessage<M: RemoteMessage> {
            seq: u64,
            data: Bytes,
            received_at: Instant,
            return_channel: oneshot::Sender<M>,
        }

        #[derive(Debug)]
        struct Outbox<'a, M: RemoteMessage> {
            // The seq number of the next new message put into outbox. Requeued
            // unacked messages should still use their already assigned seq
            // numbers.
            next_seq: u64,
            deque: VecDeque<QueuedMessage<M>>,
            log_id: &'a str,
        }

        impl<'a, M: RemoteMessage> Outbox<'a, M> {
            fn new(log_id: &'a str) -> Self {
                Self {
                    next_seq: 0,
                    deque: VecDeque::new(),
                    log_id,
                }
            }

            fn is_expired(&self) -> bool {
                match self.deque.front() {
                    None => false,
                    Some(msg) => {
                        msg.received_at.elapsed()
                            > config::global::get(config::MESSAGE_DELIVERY_TIMEOUT)
                    }
                }
            }

            fn is_empty(&self) -> bool {
                self.deque.is_empty()
            }

            // Send the oldest message in the outbox, but do not remove it from
            // the outbox. Return error if the outbox is empty.
            async fn send_message<T: Sink<Bytes> + Unpin>(&self, sink: &mut T) -> Result<(), String>
            where
                T::Error: fmt::Display,
            {
                let data = self
                    .deque
                    .front()
                    .ok_or_else(|| {
                        format!(
                            "{}: unexpected: send_message cannot be used when outbox is empty",
                            self.log_id,
                        )
                    })?
                    .data
                    .clone();
                sink.send(data).await.map_err(|e| e.to_string())?;
                Ok(())
            }

            fn front_size(&self) -> Option<usize> {
                self.deque.front().map(|msg| msg.data.len())
            }

            fn pop_front(&mut self) -> Option<QueuedMessage<M>> {
                self.deque.pop_front()
            }

            fn push_back(
                &mut self,
                (message, return_channel, received_at): (M, oneshot::Sender<M>, Instant),
            ) -> Result<(), String> {
                assert!(
                    self.deque.back().is_none_or(|msg| msg.seq < self.next_seq),
                    "{}: unexpected: seq should be in ascending order, but got {:?} vs {}",
                    self.log_id,
                    self.deque.back(),
                    self.next_seq
                );

                let frame = Frame::Message(self.next_seq, message);
                let data: Bytes = bincode::serialize(&frame)
                    .map_err(|e| format!("serialization error: {e}"))?
                    .into();
                REMOTE_MESSAGE_SEND_SIZE.record(data.len() as f64, &[]);
                self.deque.push_back(QueuedMessage {
                    seq: self.next_seq,
                    data,
                    received_at,
                    return_channel,
                });
                self.next_seq += 1;
                Ok(())
            }

            fn requeue_unacked(&mut self, unacked: Unacked<M>) {
                match (unacked.deque.back(), self.deque.front()) {
                    (Some(last), Some(first)) => {
                        assert!(
                            last.seq < first.seq,
                            "{}: seq should be in ascending order, but got {} vs {:?}",
                            self.log_id,
                            last.seq,
                            first.seq,
                        );
                    }
                    _ => (),
                }

                let mut outbox = unacked.deque;
                outbox.append(&mut self.deque);
                self.deque = outbox;
            }
        }

        #[derive(Debug)]
        struct Unacked<'a, M: RemoteMessage> {
            deque: VecDeque<QueuedMessage<M>>,
            largest_acked: Option<u64>,
            log_id: &'a str,
        }

        impl<'a, M: RemoteMessage> Unacked<'a, M> {
            fn new(largest_acked: Option<u64>, log_id: &'a str) -> Self {
                Self {
                    deque: VecDeque::new(),
                    largest_acked,
                    log_id,
                }
            }

            fn push_back(&mut self, message: QueuedMessage<M>) {
                assert!(
                    self.deque.back().is_none_or(|msg| msg.seq < message.seq),
                    "{}: seq should be in ascending order, but got {:?} vs {}",
                    self.log_id,
                    self.deque.back(),
                    message.seq
                );

                if let Some(largest) = self.largest_acked {
                    // Note: some scenarios of why this if branch could happen:
                    //
                    // message.0 <= largest could happen in the following scenario:
                    //
                    // 1. NetTx sent seq=2 and seq=3.
                    // 2. NetRx received messages and put them on its mspc channel.
                    //    But before NetRx acked, the connection was broken.
                    // 3. NetTx reconnected. In this case, NetTx will put unacked
                    //    messages, i.e. 2 and 3, back to outbox.
                    // 2. At the beginning of the new connection. NetRx acked 2
                    //    and 3 immediately.
                    // 3. Before sending messages, NetTx received the acks first
                    //    with the new connection. NetTx Stored 3 as largest_acked.
                    // 4. Now NetRx finally got the chance to resend 2 and 3.
                    //    When it resent 2, 2 < largest_acked, which is 3.
                    //    * similarly, if there was only one message, seq=3
                    //      involved, we would have 3 == largest_acked.
                    //
                    // message.0 == largest could also happen in the following
                    // scenario:
                    //
                    // The message was delivered, but the send branch did not push
                    // it into unacked queue. This chould happen when:
                    //   1. `outbox.send_message` future was canceled by tokio::select.
                    //   2. `outbox.send_message` returns an error, which makes
                    //      the deliver result unknown to Tx.
                    // When this happens, Tx will resend the same message. However,
                    // since Rx already received the message, it might ack before
                    // Tx resends. As a result, this message's ack would be
                    // recorded already by `largest_acked` before it is put into
                    // unacked queue.
<<<<<<< HEAD
                    if message.seq == largest {
=======
                    if message.0 <= largest {
>>>>>>> 1468d7c1
                        // since the message is already delivered and acked, it
                        // does need to be put in the queue again.
                        return;
                    }
                }

                self.deque.push_back(message);
            }

            /// Remove acked messages from the deque.
            fn prune(&mut self, acked: u64) {
                assert!(
                    self.largest_acked.unwrap_or(0) <= acked,
                    "{}: received out-of-order ack; received: {}; stored largest: {:?}",
                    self.log_id,
                    acked,
                    self.largest_acked,
                );

                self.largest_acked = Some(acked);
                let deque = &mut self.deque;
                while let Some(msg) = deque.front() {
                    if msg.seq <= acked {
                        deque.pop_front();
                    } else {
                        // Messages in the deque are orderd by seq in ascending
                        // order. So we could return early once we encounter
                        // a message that is not acked.
                        break;
                    }
                }
            }

            fn is_expired(&self) -> bool {
                matches!(
                    self.deque.front(),
                    Some(msg) if msg.received_at.elapsed() > config::global::get(config::MESSAGE_DELIVERY_TIMEOUT)
                )
            }

            /// Return when the oldest message has not been acked within the
            /// timeout limit. This method is used in tokio::select with other
            /// branches.
            async fn wait_for_timeout(&self) {
                match self.deque.front() {
                    Some(msg) => {
                        RealClock
                            .sleep_until(
                                msg.received_at.clone()
                                    + config::global::get(config::MESSAGE_DELIVERY_TIMEOUT),
                            )
                            .await
                    }
                    None => std::future::pending::<()>().await,
                }
            }

            fn is_empty(&self) -> bool {
                self.deque.is_empty()
            }
        }

        #[derive(Debug)]
        struct Deliveries<'a, M: RemoteMessage> {
            outbox: Outbox<'a, M>,
            unacked: Unacked<'a, M>,
        }

        #[derive(Debug)]
        enum State<'a, M: RemoteMessage> {
            /// Channel is running.
            Running(Deliveries<'a, M>),
            /// Message delivery not possible.
            Closing(Deliveries<'a, M>),
        }

        impl<'a, M: RemoteMessage> State<'a, M> {
            fn init(log_id: &'a str) -> Self {
                Self::Running(Deliveries {
                    outbox: Outbox::new(log_id),
                    unacked: Unacked::new(None, log_id),
                })
            }
        }

        enum Conn<S: Stream> {
            /// Disconnected.
            Disconnected(Box<dyn Backoff + Send>),
            /// Connected and ready to go.
            Connected {
                sink: SplitSink<Framed<S, LengthDelimitedCodec>, Bytes>,
                stream: SplitStream<Framed<S, LengthDelimitedCodec>>,
            },
        }

        impl<S: Stream> Conn<S> {
            fn reconnect_with_default() -> Self {
                Self::Disconnected(Box::new(
                    ExponentialBackoffBuilder::new()
                        .with_initial_interval(Duration::from_millis(50))
                        .with_multiplier(2.0)
                        .with_randomization_factor(0.1)
                        .with_max_interval(Duration::from_millis(1000))
                        .build(),
                ))
            }

            fn reconnect(backoff: impl Backoff + Send + 'static) -> Self {
                Self::Disconnected(Box::new(backoff))
            }
        }

        let session_id = rand::random();
        let log_id = format!("session {}.{}", link.dest(), session_id);
        let mut state = State::init(&log_id);
        let mut conn = Conn::reconnect_with_default();

        let (state, conn) = loop {
            (state, conn) = match (state, conn) {
                // This branch is to provide lazy connection creation. It can be removed after
                // we move to eager creation.
                (
                    State::Running(Deliveries {
                        mut outbox,
                        unacked,
                    }),
                    conn,
                ) if outbox.is_empty() && unacked.is_empty() => match receiver.recv().await {
                    Some(msg) => match outbox.push_back(msg) {
                        Ok(()) => {
                            let running = State::Running(Deliveries { outbox, unacked });
                            (running, conn)
                        }
                        Err(err) => {
                            tracing::error!(
                                "session {}.{}: failed to push message to outbox: {}",
                                link.dest(),
                                session_id,
                                err
                            );
                            (State::Closing(Deliveries { outbox, unacked }), conn)
                        }
                    },
                    None => (State::Closing(Deliveries { outbox, unacked }), conn),
                },
                (
                    State::Running(Deliveries {
                        mut outbox,
                        mut unacked,
                    }),
                    Conn::Connected {
                        mut sink,
                        mut stream,
                    },
                ) => {
                    tokio::select! {
                        // If acking message takes too long, consider the link broken.
                        _ = unacked.wait_for_timeout(), if !unacked.is_empty() => {
                            tracing::error!(
                                "session {}.{}: failed to receive ack within timeout {} secs; link is currently connected",
                                link.dest(),
                                session_id,
                                config::global::get(config::MESSAGE_DELIVERY_TIMEOUT).as_secs(),
                            );
                            (State::Closing(Deliveries{outbox, unacked}), Conn::Connected { sink, stream })
                        }
                        // tokio_stream::StreamExt::next is cancel safe.
                        ack_result = tokio_stream::StreamExt::next(&mut stream) => {
                            match ack_result {
                                Some(Ok(data)) => {
                                    match deserialize_ack(data) {
                                        Ok(ack) => {
                                            unacked.prune(ack);
                                            (State::Running(Deliveries { outbox, unacked }), Conn::Connected { sink, stream })
                                        }
                                        Err(len) => {
                                            tracing::error!(
                                                "session {}.{}: ack message size is not 8 bytes. It is {} bytes",
                                                link.dest(),
                                                session_id,
                                                len,
                                            );
                                            // Similar to the message flow, we always close the
                                            // channel when encountering ser/deser errors.
                                            (State::Closing(Deliveries{outbox, unacked}), Conn::Connected { sink, stream })
                                        }
                                    }
                                },
                                Some(Err(err)) => {
                                        tracing::error!(
                                            "session {}.{}: failed to receiving ack: {}",
                                            link.dest(),
                                            session_id,
                                            err
                                        );
                                        // Reconnect and wish the error will go away.
                                        (State::Running(Deliveries { outbox, unacked }), Conn::reconnect_with_default())
                                }
                                None => {
                                    // None means connection is closed. Reconnect.
                                    (State::Running(Deliveries { outbox, unacked }), Conn::reconnect_with_default())
                                }
                            }
                        },
                        // It does matter whether `fn send_message` is cancel safe or not. Since
                        // `fn send_message` does not remove the message from outbox, when it is
                        // canceled, the message will not be dropped. In the worst case, the same
                        // message would get sent multiple times. But that is okay. The seq order is
                        // still preserved.
                        send_result = outbox.send_message(&mut sink), if !outbox.is_empty() => {
                            match send_result {
                                Ok(()) => {
                                    let message = outbox.pop_front().expect("outbox should not be empty");
                                    unacked.push_back(message);
                                    (State::Running(Deliveries { outbox, unacked }), Conn::Connected { sink, stream })
                                }
                                Err(err) => {
                                    tracing::info!(
                                        "session {}.{}: outbox send error: {}; message size: {}",
                                        link.dest(),
                                        session_id,
                                        err,
                                        outbox.front_size().expect("outbox should not be empty"),
                                    );
                                    (State::Running(Deliveries { outbox, unacked }), Conn::reconnect_with_default())
                                }
                            }
                        }
                        // UnboundedReceiver::recv() is cancel safe.
                        // Only checking mspc channel when outbox is empty. In this way, we prioritize
                        // sending messages already in outbox.
                        work_result = receiver.recv(), if outbox.is_empty() => {
                            match work_result {
                                Some(msg) => {
                                    match outbox.push_back(msg) {
                                        Ok(()) => {
                                            let running = State::Running (Deliveries{
                                                outbox,
                                                unacked,
                                            });
                                            (running, Conn::Connected { sink, stream })
                                        }
                                        Err(err) => {
                                            tracing::error!(
                                                "session {}.{}: failed to push message to outbox: {}",
                                                link.dest(),
                                                session_id,
                                                err
                                            );
                                            (State::Closing(Deliveries {outbox, unacked}), Conn::Connected { sink, stream })
                                        }
                                    }
                                }
                                None => (State::Closing(Deliveries{outbox, unacked}), Conn::Connected { sink, stream }),
                            }
                        },
                    }
                }

                // We have a message to send, but not an active link.
                (
                    State::Running(Deliveries {
                        mut outbox,
                        unacked,
                    }),
                    Conn::Disconnected(mut backoff),
                ) => {
                    // If delivering this message is taking too long,
                    // consider the link broken.
                    if outbox.is_expired() {
                        tracing::error!(
                            "session {}.{}: failed to deliver message within timeout",
                            link.dest(),
                            session_id,
                        );
                        (
                            State::Closing(Deliveries { outbox, unacked }),
                            Conn::reconnect_with_default(),
                        )
                    } else if unacked.is_expired() {
                        tracing::error!(
                            "session {}.{}: failed to receive ack within timeout {} secs; link is currently broken",
                            link.dest(),
                            session_id,
                            config::global::get(config::MESSAGE_DELIVERY_TIMEOUT).as_secs(),
                        );
                        (
                            State::Closing(Deliveries { outbox, unacked }),
                            Conn::reconnect_with_default(),
                        )
                    } else {
                        match link.connect().await {
                            Ok(stream) => {
                                let framed = Framed::new(stream, build_codec());
                                let (mut sink, stream) = futures::StreamExt::split(framed);
                                let data = bincode::serialize(&Frame::<M>::Init(session_id))
                                    .expect("unexpected serialization error");
                                let initialized = sink.send(data.into()).await.is_ok();
                                // Need to resend unacked after reconnecting.
                                let largest_acked = unacked.largest_acked;
                                outbox.requeue_unacked(unacked);
                                (
                                    State::Running(Deliveries {
                                        outbox,
                                        // unacked messages are put back to outbox. So they are not
                                        // considered as "sent yet unacked" message anymore. But
                                        // we still want to keep `largest_acked` to known Rx's watermark.
                                        unacked: Unacked::new(largest_acked, &log_id),
                                    }),
                                    if initialized {
                                        backoff.reset();
                                        Conn::Connected { sink, stream }
                                    } else {
                                        Conn::reconnect(backoff)
                                    },
                                )
                            }
                            Err(err) => {
                                tracing::debug!(
                                    "session {}.{}: failed to connect: {}",
                                    link.dest(),
                                    session_id,
                                    err
                                );
                                (
                                    State::Running(Deliveries { outbox, unacked }),
                                    Conn::reconnect(backoff),
                                )
                            }
                        }
                    }
                }

                // The link is no longer viable.
                (State::Closing(Deliveries { outbox, unacked }), stream) => {
                    break (State::Closing(Deliveries { outbox, unacked }), stream);
                }
            };

            if !matches!(state, State::Closing { .. }) {
                if let Conn::Disconnected(ref mut backoff) = conn {
                    RealClock.sleep(backoff.next_backoff().unwrap()).await;
                }
            }
        }; // loop

        match state {
            State::Closing(Deliveries {
                mut outbox,
                mut unacked,
            }) => {
                // Return in order from oldest to newest, messages
                // either not acknowledged or not sent.
                unacked
                    .deque
                    .drain(..)
                    .chain(outbox.deque.drain(..))
                    .filter_map(|queued_msg| {
                        bincode::deserialize(&queued_msg.data)
                            .ok()
                            .and_then(|frame| match frame {
                                Frame::Message(_, msg) => Some((queued_msg.return_channel, msg)),
                                _ => None,
                            })
                    })
                    .for_each(|(return_channel, msg)| {
                        let _ = return_channel.send(msg);
                    });
                while let Ok((msg, return_channel, _)) = receiver.try_recv() {
                    let _ = return_channel.send(msg);
                }
            }
            _ => (),
        }

        // Notify senders that this link is no longer usable
        if let Err(err) = notify.send(TxStatus::Closed) {
            tracing::debug!(
                "session {}.{}: tx status update error: {}",
                link.dest(),
                session_id,
                err
            );
        }

        if let Conn::Connected {
            mut sink,
            stream: _,
        } = conn
        {
            if let Err(err) = sink.flush().await {
                tracing::info!(
                    "session {}.{}: flush error: {}",
                    link.dest(),
                    session_id,
                    err
                );
            }
        }

        tracing::debug!("session {}.{}: NetTx::run exits", link.dest(), session_id);
    }
}

#[async_trait]
impl<M: RemoteMessage> Tx<M> for NetTx<M> {
    fn addr(&self) -> ChannelAddr {
        self.dest.clone()
    }

    fn status(&self) -> &watch::Receiver<TxStatus> {
        &self.status
    }

    fn try_post(&self, message: M, return_channel: oneshot::Sender<M>) -> Result<(), SendError<M>> {
        tracing::trace!(name = "post", "sending message to {}", self.dest);
        self.sender
            .send((message, return_channel, RealClock.now()))
            .map_err(|err| SendError(ChannelError::Closed, err.0.0))
    }
}

fn is_closed_error(err: &std::io::Error) -> bool {
    matches!(
        err.kind(),
        std::io::ErrorKind::ConnectionReset
            | std::io::ErrorKind::ConnectionAborted
            | std::io::ErrorKind::BrokenPipe
    )
}

#[derive(Debug)]
pub struct NetRx<M: RemoteMessage>(mpsc::Receiver<M>, ChannelAddr, ServerHandle);

#[async_trait]
impl<M: RemoteMessage> Rx<M> for NetRx<M> {
    async fn recv(&mut self) -> Result<M, ChannelError> {
        tracing::trace!(name = "recv", "receiving message from {}", self.1);
        self.0.recv().await.ok_or(ChannelError::Closed)
    }

    fn addr(&self) -> ChannelAddr {
        self.1.clone()
    }
}

impl<M: RemoteMessage> Drop for NetRx<M> {
    fn drop(&mut self) {
        self.2
            .stop(&format!("NetRx dropped; channel address: {}", self.1));
    }
}

/// Handle to an underlying server that is actively listening.
#[derive(Debug)]
pub struct ServerHandle {
    /// Join handle of the listening task.
    join_handle: JoinHandle<Result<(), ServerError>>,

    /// A cancellation token used to indicate that a stop has been
    /// initiated.
    cancel_token: CancellationToken,

    /// Address of the channel that was used to create the listener. This can be used to dial the that listener.
    channel_addr: ChannelAddr,
}

impl fmt::Display for ServerHandle {
    fn fmt(&self, f: &mut fmt::Formatter<'_>) -> fmt::Result {
        write!(f, "{}", self.channel_addr)
    }
}

impl ServerHandle {
    /// Signal the server to stop. This will stop accepting new
    /// incoming connection requests, and drain pending operations
    /// on active connections. After draining is completed, the
    /// connections are closed.
    fn stop(&self, reason: &str) {
        tracing::info!("stopping server: {}; reason: {}", self, reason);
        self.cancel_token.cancel();
    }

    /// Reference to the channel that was used to start the server.
    fn local_channel_addr(&self) -> &ChannelAddr {
        &self.channel_addr
    }
}

impl Future for ServerHandle {
    type Output = <JoinHandle<Result<(), ServerError>> as Future>::Output;

    fn poll(self: Pin<&mut Self>, cx: &mut std::task::Context<'_>) -> Poll<Self::Output> {
        // SAFETY: This is safe to do because self is pinned.
        let join_handle_pinned =
            unsafe { self.map_unchecked_mut(|container| &mut container.join_handle) };
        join_handle_pinned.poll(cx)
    }
}

/// Error returned during server operations.
#[derive(Debug, thiserror::Error)]
pub enum ServerError {
    #[error("io: {1}")]
    Io(ChannelAddr, #[source] std::io::Error),
    #[error("listen: {0} {1}")]
    Listen(ChannelAddr, #[source] std::io::Error),
    #[error("resolve: {0} {1}")]
    Resolve(ChannelAddr, #[source] std::io::Error),
    #[error("internal: {0} {1}")]
    Internal(ChannelAddr, #[source] anyhow::Error),
}

/// serve new connections that are accepted from the given listener.
pub async fn serve<M: RemoteMessage, L: Listener + Send + Unpin + 'static>(
    listener: L,
    channel_addr: ChannelAddr,
    is_tls: bool,
) -> Result<(ChannelAddr, NetRx<M>), ServerError>
where
    L::Addr: Sync + Send + fmt::Debug + Into<ChannelAddr>,
    L::Io: Sync + Send + Unpin + fmt::Debug,
{
    let (tx, rx) = mpsc::channel::<M>(1024);
    let cancel_token = CancellationToken::new();
    let join_handle = tokio::spawn(listen(
        listener,
        channel_addr.clone(),
        tx,
        cancel_token.child_token(),
        is_tls,
    ));
    let server_handle = ServerHandle {
        join_handle,
        cancel_token,
        channel_addr: channel_addr.clone(),
    };

    Ok((
        server_handle.local_channel_addr().clone(),
        NetRx(rx, channel_addr, server_handle),
    ))
}

#[derive(thiserror::Error, Debug)]
pub enum ClientError {
    #[error("connection to {0} failed: {1}: {2}")]
    Connect(ChannelAddr, std::io::Error, String),
    #[error("unable to resolve address: {0}")]
    Resolve(ChannelAddr),
    #[error("io: {0} {1}")]
    Io(ChannelAddr, std::io::Error),
    #[error("send {0}: serialize: {1}")]
    Serialize(ChannelAddr, bincode::ErrorKind),
}

struct ServerConn<S> {
    sink: SplitSink<Framed<S, LengthDelimitedCodec>, Bytes>,
    stream: SplitStream<Framed<S, LengthDelimitedCodec>>,
    source: ChannelAddr,
    dest: ChannelAddr,
}

impl<S: AsyncRead + AsyncWrite> ServerConn<S> {
    fn new(stream: S, source: ChannelAddr, dest: ChannelAddr) -> Self {
        let framed = Framed::new(stream, build_codec());
        let (sink, stream) = futures::StreamExt::split(framed);
        Self {
            sink,
            stream,
            source,
            dest,
        }
    }
}

impl<S: AsyncRead + AsyncWrite + Send + 'static + Unpin> ServerConn<S> {
    async fn handshake<M: RemoteMessage>(&mut self) -> Result<u64, anyhow::Error> {
        let Frame::Init(session_id) = Frame::<M>::next(&mut self.stream).await? else {
            anyhow::bail!("unexpected initial frame from {}", self.source);
        };
        Ok(session_id)
    }

    /// Handles a server side stream created during the `listen` loop.
    async fn process<M: RemoteMessage>(
        &mut self,
        session_id: u64,
        tx: mpsc::Sender<M>,
        cancel_token: CancellationToken,
        mut next: Next,
    ) -> (Next, Result<(), anyhow::Error>) {
        use anyhow::Context;
        let mut last_ack_time = RealClock.now();

        let ack_time_interval = config::global::get(config::MESSAGE_ACK_TIME_INTERVAL);
        let ack_msg_interval = config::global::get(config::MESSAGE_ACK_EVERY_N_MESSAGES);

        let (mut final_next, final_result) = loop {
            tokio::select! {
                // tokio_stream::StreamExt::next is cancel safe.
                rcv_result = tokio_stream::StreamExt::next(&mut self.stream) => {
                    match rcv_result {
                        Some(Ok(data)) => {
                            match bincode::deserialize(&data) {
                                Ok(Frame::Init(_)) => {
                                    break (next, Err(anyhow::anyhow!("unexpected init frame from {}", self.source)))
                                },
                                // Ignore retransmits.
                                Ok(Frame::Message(seq, _)) if seq < next.seq => (),
                                Ok(Frame::Message(seq, message)) => {
                                    if seq > next.seq {
                                        tracing::error!("out-of-sequence message from {}", self.source);
                                        // TODO: T217549393: Enabling
                                        // this next line causes test
                                        // `channel::net::tests::test_tcp_reconnect`
                                        // to unexpectedly fail.
                                        // break (next, Err(anyhow::anyhow!("out-of-sequence message from {}", self.source)))
                                    }
                                    match tx.send(message).await {
                                        Ok(()) => {
                                            // In channel's contract, "delivered" means the message
                                            // is sent to the NetRx object. Therefore, we could bump
                                            // `next_seq` as far as the message is put on the mspc
                                            // channel.
                                            //
                                            // Note that when/how the messages in NetRx are processed
                                            // is not covered by channel's contract. For example,
                                            // the message might never be taken out of netRx, but
                                            // channel still considers those messages delivered.
                                            next.seq = seq+1;
                                        }
                                        Err(err) => {
                                            break (next, Err::<(), anyhow::Error>(err.into()).context(format!("error relaying message to mspc channel for {:?}", self.source)))
                                        }
                                    }
                                },
                                Err(err) => break (
                                    next,
                                    Err::<(), anyhow::Error>(err.into()).context(
                                        format!(
                                            "error deserializing into Frame with M = {} for data from {:?}",
                                            type_name::<M>(),
                                            self.source,
                                        )
                                    )
                                ),
                            }
                        }

                        Some(Err(err)) => {
                            break (next, Err::<(), anyhow::Error>(err.into()).context(format!("error receiving peer message from {:?}", self.source)))
                        }

                        None => break (next, Ok(()))
                    }
                }
                // It does matter whether send_ack is cancel safe. If it is not,
                // the same seq might get acked multiple times. But that is okay.
                ack_result = Self::send_ack(&mut self.sink, next.seq), if next.ack + ack_msg_interval <= next.seq ||
                    (next.ack < next.seq && last_ack_time.elapsed() > ack_time_interval) => {
                    match ack_result {
                        Ok(()) => {
                            last_ack_time = RealClock.now();
                            next.ack = next.seq;
                        }
                        Err(err) => {
                            break (next, Err::<(), anyhow::Error>(err.into()).context(format!("error acking peer message from {:?}", self.source)))
                        }
                    }
                }
                // Have a tick to abort select! call to make sure the ack for the last message can get the chance
                // to be sent as a result of time interval being reached.
                _ = RealClock.sleep_until(last_ack_time + ack_time_interval), if next.ack < next.seq => {},
                _ = cancel_token.cancelled() => break (next, Ok(()))
            }
        };
        // best effort: "flush" any remaining ack before closing this session
        if final_next.ack < final_next.seq {
            match Self::send_ack(&mut self.sink, final_next.seq).await {
                Ok(()) => {
                    final_next.ack = final_next.seq;
                }
                Err(e) => {
                    tracing::warn!(
                        "session {}:{} failed to flush acks for connection from
                        {} due to error : {:?}. Normally, this is okay because
                        Tx will reconnect, and acks will be resent in the next
                        connection. However, if either Tx or Rx is dropped, the
                        reconnection will not happen, and subsequently the
                        pending ack will never be sent out.",
                        self.dest,
                        session_id,
                        self.source,
                        e
                    );
                }
            }
        }
        (final_next, final_result)
    }

    async fn send_ack(
        sink: &mut SplitSink<Framed<S, LengthDelimitedCodec>, bytes::Bytes>,
        next_seq: u64,
    ) -> Result<(), std::io::Error> {
        let serialized = serialize_ack(next_seq - 1);
        futures::SinkExt::send(sink, serialized).await
    }
}

/// An MVar is a primitive that combines synchronization and the exchange
/// of a value. Its semantics are analogous to a synchronous channel of
/// size 1: if the MVar is full, then `put` blocks until it is emptied;
/// if the MVar is empty, then `take` blocks until it is filled.
///
/// MVars, first introduced in "[Concurrent Haskell](https://www.microsoft.com/en-us/research/wp-content/uploads/1996/01/concurrent-haskell.pdf)"
/// are surprisingly versatile in use. They can be used as:
/// - a communication channel (with `put` and `take` corresponding to `send` and `recv`);
/// - a semaphore (with `put` and `take` corresponding to `signal` and `wait`);
/// - a mutex (with `put` and `take` corresponding to `lock` and `unlock`);
#[derive(Clone, Debug)]
struct MVar<T> {
    seq: watch::Sender<usize>,
    value: Arc<Mutex<Option<T>>>,
}

impl<T> MVar<T> {
    fn new(init: Option<T>) -> Self {
        let (seq, _) = watch::channel(0);
        Self {
            seq,
            value: Arc::new(Mutex::new(init)),
        }
    }

    fn full(value: T) -> Self {
        Self::new(Some(value))
    }

    fn empty() -> Self {
        Self::new(None)
    }

    async fn waitseq(&self, seq: usize) -> (MutexGuard<'_, Option<T>>, usize) {
        let mut sub = self.seq.subscribe();
        while *sub.borrow_and_update() < seq {
            sub.changed().await.unwrap();
        }
        let locked = self.value.lock().await;
        let seq = *sub.borrow_and_update();
        (locked, seq + 1)
    }

    fn notify(&self, seq: usize) {
        self.seq.send_replace(seq);
    }

    async fn take(&self) -> T {
        let mut seq = 0;
        loop {
            let mut value;
            (value, seq) = self.waitseq(seq).await;

            if let Some(current_value) = take(&mut *value) {
                self.notify(seq);
                break current_value;
            }
            drop(value);
        }
    }

    async fn put(&self, new_value: T) {
        let mut seq = 0;
        loop {
            let mut value;
            (value, seq) = self.waitseq(seq).await;

            if value.is_none() {
                *value = Some(new_value);
                self.notify(seq);
                break;
            }
            drop(value);
        }
    }
}

/// Used to bookkeep message processing states.
#[derive(Clone)]
struct Next {
    // The last received message's seq number + 1.
    seq: u64,
    // The last acked seq number + 1.
    ack: u64,
}

/// Manages persistent sessions, ensuring that only one connection can own
/// a session at a time, and arranging for session handover.
#[derive(Clone)]
struct SessionManager {
    sessions: Arc<DashMap<u64, MVar<Next>>>,
}

impl SessionManager {
    fn new() -> Self {
        Self {
            sessions: Arc::new(DashMap::new()),
        }
    }

    async fn serve<S, M>(
        &self,
        mut conn: ServerConn<S>,
        tx: mpsc::Sender<M>,
        cancel_token: CancellationToken,
    ) -> Result<(), anyhow::Error>
    where
        S: AsyncRead + AsyncWrite + Send + 'static + Unpin,
        M: RemoteMessage,
    {
        let session_id = conn.handshake::<M>().await?;

        let session_var = match self.sessions.entry(session_id) {
            Entry::Occupied(entry) => entry.get().clone(),
            Entry::Vacant(entry) => {
                // We haven't seen this session before. We begin with seq=0 and ack=0.
                let var = MVar::full(Next { seq: 0, ack: 0 });
                entry.insert(var.clone());
                var
            }
        };

        let next = session_var.take().await;
        let (next, res) = conn.process(session_id, tx, cancel_token, next).await;
        session_var.put(next).await;

        if let Err(ref err) = res {
            tracing::info!("process encountered an error: {:#}", err);
        }

        res
    }
}

/// Main listen loop that actually runs the server. The loop will exit when `parent_cancel_token` is
/// canceled.
async fn listen<M: RemoteMessage, L: Listener>(
    mut listener: L,
    listener_channel_addr: ChannelAddr,
    tx: mpsc::Sender<M>,
    parent_cancel_token: CancellationToken,
    is_tls: bool,
) -> Result<(), ServerError>
where
    L::Addr: Send + Sync + fmt::Debug + 'static + Into<ChannelAddr>,
    L::Io: Send + Unpin + fmt::Debug + 'static,
{
    let mut connections: JoinSet<Result<(), anyhow::Error>> = JoinSet::new();

    // Cancellation token used to cancel our children only.
    let child_cancel_token = CancellationToken::new();

    let manager = SessionManager::new();
    let result: Result<(), ServerError> = loop {
        let _ = tracing::info_span!("channel_listen_accept_loop");
        tokio::select! {
            result = listener.accept() => {
                tracing::debug!("listener accepted a new connection to {}", listener_channel_addr);
                match result {
                    Ok((stream, addr)) => {
                        let tx = tx.clone();
                        let child_cancel_token = child_cancel_token.child_token();
                        let source : ChannelAddr = addr.into();
                        let dest  = listener_channel_addr.clone();
                        let manager = manager.clone();
                        connections.spawn(async move {
                            let res = if is_tls {
                                let conn = ServerConn::new(meta::tls_acceptor(true)?
                                    .accept(stream)
                                    .await?, source.clone(), dest.clone());
                                manager.serve(conn, tx, child_cancel_token).await
                            } else {
                                let conn = ServerConn::new(stream, source.clone(), dest.clone());
                                manager.serve(conn, tx, child_cancel_token).await
                            };

                            if let Err(ref err) = res {
                                // we don't want the health probe TCP connections to be counted as an error.
                                match source {
                                    ChannelAddr::Tcp(source_addr) if source_addr.ip().is_loopback() => {},
                                    _ => {
                                        tracing::info!(
                                            "serve: error processing peer connection {} <- {}: {:?}",
                                            dest, source, err
                                            );
                                    }
                                }
                            }
                            res
                    });
                    }
                    Err(err) => {
                        tracing::info!("serve {}: accept error: {}", listener_channel_addr, err)
                    }
                }
            }

            _ = parent_cancel_token.cancelled() => {
                tracing::info!("serve {}: received parent token cancellation", listener_channel_addr);
                break Ok(());
            }

            result = join_nonempty(&mut connections) => {
                if let Err(err) = result {
                    tracing::info!("connection error: {}: {}", listener_channel_addr, err);
                }
            }
        }
    };

    child_cancel_token.cancel();
    while connections.join_next().await.is_some() {}

    result
}

async fn join_nonempty<T: 'static>(set: &mut JoinSet<T>) -> Result<T, JoinError> {
    match set.join_next().await {
        None => std::future::pending::<Result<T, JoinError>>().await,
        Some(result) => result,
    }
}

/// Tells whether the address is a 'net' address. These currently have different semantics
/// from local transports.
pub fn is_net_addr(addr: &ChannelAddr) -> bool {
    [ChannelTransport::Tcp, ChannelTransport::Unix].contains(&addr.transport())
}

pub(crate) mod unix {

    use core::str;
    use std::os::unix::net::SocketAddr as StdSocketAddr;
    use std::os::unix::net::UnixDatagram as StdUnixDatagram;
    use std::os::unix::net::UnixListener as StdUnixListener;
    use std::os::unix::net::UnixStream as StdUnixStream;

    use rand::Rng;
    use rand::distributions::Alphanumeric;
    use tokio::net::UnixListener;
    use tokio::net::UnixStream;

    use super::*;
    use crate::RemoteMessage;

    #[derive(Debug)]
    pub(crate) struct UnixLink(SocketAddr);

    #[async_trait]
    impl Link for UnixLink {
        type Stream = UnixStream;

        fn dest(&self) -> ChannelAddr {
            ChannelAddr::Unix(self.0.clone())
        }

        async fn connect(&self) -> Result<Self::Stream, ClientError> {
            match &self.0 {
                SocketAddr::Bound(sock_addr) => {
                    let std_stream: StdUnixStream = StdUnixStream::connect_addr(sock_addr)
                        .map_err(|err| {
                            ClientError::Connect(
                                self.dest(),
                                err,
                                "cannot connect unix socket".to_string(),
                            )
                        })?;
                    std_stream
                        .set_nonblocking(true)
                        .map_err(|err| ClientError::Io(self.dest(), err))?;
                    UnixStream::from_std(std_stream)
                        .map_err(|err| ClientError::Io(self.dest(), err))
                }
                SocketAddr::Unbound => Err(ClientError::Resolve(self.dest())),
            }
        }
    }

    /// Dial the given unix socket.
    pub fn dial<M: RemoteMessage>(addr: SocketAddr) -> NetTx<M> {
        NetTx::new(UnixLink(addr))
    }

    /// Listen and serve connections on this socket address.
    pub async fn serve<M: RemoteMessage>(
        addr: SocketAddr,
    ) -> Result<(ChannelAddr, NetRx<M>), ServerError> {
        let caddr = ChannelAddr::Unix(addr.clone());
        let maybe_listener = match &addr {
            SocketAddr::Bound(sock_addr) => StdUnixListener::bind_addr(sock_addr),
            SocketAddr::Unbound => StdUnixDatagram::unbound()
                .and_then(|u| u.local_addr())
                .and_then(|uaddr| StdUnixListener::bind_addr(&uaddr)),
        };
        let std_listener =
            maybe_listener.map_err(|err| ServerError::Listen(ChannelAddr::Unix(addr), err))?;

        std_listener
            .set_nonblocking(true)
            .map_err(|err| ServerError::Listen(caddr.clone(), err))?;
        let local_addr = std_listener
            .local_addr()
            .map_err(|err| ServerError::Resolve(caddr.clone(), err))?;
        let listener: UnixListener = UnixListener::from_std(std_listener)
            .map_err(|err| ServerError::Io(caddr.clone(), err))?;
        super::serve(listener, local_addr.into(), false).await
    }

    /// Wrapper around std-lib's unix::SocketAddr that lets us implement equality functions
    #[derive(Clone, Debug)]
    pub enum SocketAddr {
        Bound(Box<StdSocketAddr>),
        Unbound,
    }

    impl PartialOrd for SocketAddr {
        fn partial_cmp(&self, other: &Self) -> Option<std::cmp::Ordering> {
            Some(self.cmp(other))
        }
    }

    impl Ord for SocketAddr {
        fn cmp(&self, other: &Self) -> std::cmp::Ordering {
            self.to_string().cmp(&other.to_string())
        }
    }

    impl<'de> Deserialize<'de> for SocketAddr {
        fn deserialize<D>(deserializer: D) -> std::result::Result<Self, D::Error>
        where
            D: serde::Deserializer<'de>,
        {
            let s = String::deserialize(deserializer)?;
            Self::from_str(&s).map_err(D::Error::custom)
        }
    }

    impl Serialize for SocketAddr {
        fn serialize<S>(&self, serializer: S) -> std::result::Result<S::Ok, S::Error>
        where
            S: serde::Serializer,
        {
            serializer.serialize_str(String::from(self).as_str())
        }
    }

    impl From<&SocketAddr> for String {
        fn from(value: &SocketAddr) -> Self {
            match value {
                SocketAddr::Bound(addr) => match addr.as_pathname() {
                    Some(path) => path
                        .to_str()
                        .expect("unable to get str for path")
                        .to_string(),
                    #[cfg(target_os = "linux")]
                    _ => match addr.as_abstract_name() {
                        Some(name) => format!("@{}", String::from_utf8_lossy(name)),
                        _ => String::from("(unnamed)"),
                    },
                    #[cfg(not(target_os = "linux"))]
                    _ => String::from("(unnamed)"),
                },
                SocketAddr::Unbound => String::from("(unbound)"),
            }
        }
    }

    impl FromStr for SocketAddr {
        type Err = anyhow::Error;

        fn from_str(s: &str) -> std::result::Result<Self, Self::Err> {
            match s {
                "" => {
                    // TODO: ensure this socket doesn't already exist. 24 bytes of randomness should be good for now but is not perfect.
                    // We can't use annon sockets because those are not valid across processes that aren't in the same process hierarchy aka forked.
                    let random_string = rand::thread_rng()
                        .sample_iter(&Alphanumeric)
                        .take(24)
                        .map(char::from)
                        .collect::<String>();
                    SocketAddr::from_abstract_name(&random_string)
                }
                // by convention, named sockets are displayed with an '@' prefix
                name if name.starts_with("@") => {
                    SocketAddr::from_abstract_name(name.strip_prefix("@").unwrap())
                }
                path => SocketAddr::from_pathname(path),
            }
        }
    }

    impl Eq for SocketAddr {}
    impl std::hash::Hash for SocketAddr {
        fn hash<H: std::hash::Hasher>(&self, state: &mut H) {
            String::from(self).hash(state);
        }
    }
    impl PartialEq for SocketAddr {
        fn eq(&self, other: &Self) -> bool {
            match (self, other) {
                (Self::Bound(saddr), Self::Bound(oaddr)) => {
                    if saddr.is_unnamed() || oaddr.is_unnamed() {
                        return false;
                    }

                    #[cfg(target_os = "linux")]
                    {
                        saddr.as_pathname() == oaddr.as_pathname()
                            && saddr.as_abstract_name() == oaddr.as_abstract_name()
                    }
                    #[cfg(not(target_os = "linux"))]
                    {
                        // On non-Linux platforms, only compare pathname since no abstract names
                        saddr.as_pathname() == oaddr.as_pathname()
                    }
                }
                (Self::Unbound, _) | (_, Self::Unbound) => false,
            }
        }
    }

    impl fmt::Display for SocketAddr {
        fn fmt(&self, f: &mut fmt::Formatter<'_>) -> fmt::Result {
            match self {
                Self::Bound(addr) => match addr.as_pathname() {
                    Some(path) => {
                        write!(f, "{}", path.to_string_lossy())
                    }
                    #[cfg(target_os = "linux")]
                    _ => match addr.as_abstract_name() {
                        Some(name) => {
                            if name.starts_with(b"@") {
                                return write!(f, "{}", String::from_utf8_lossy(name));
                            }
                            write!(f, "@{}", String::from_utf8_lossy(name))
                        }
                        _ => write!(f, "(unnamed)"),
                    },
                    #[cfg(not(target_os = "linux"))]
                    _ => write!(f, "(unnamed)"),
                },
                Self::Unbound => write!(f, "(unbound)"),
            }
        }
    }

    impl SocketAddr {
        /// Wraps the stdlib socket address for use with this module
        pub fn new(addr: StdSocketAddr) -> Self {
            Self::Bound(Box::new(addr))
        }

        /// Abstract socket names start with a "@" by convention when displayed. If there is an
        /// "@" prefix, it will be stripped from the name before used.
        #[cfg(target_os = "linux")]
        pub fn from_abstract_name(name: &str) -> anyhow::Result<Self> {
            Ok(Self::new(StdSocketAddr::from_abstract_name(
                name.strip_prefix("@").unwrap_or(name),
            )?))
        }

        #[cfg(not(target_os = "linux"))]
        pub fn from_abstract_name(name: &str) -> anyhow::Result<Self> {
            // On non-Linux platforms, convert abstract names to filesystem paths
            let name = name.strip_prefix("@").unwrap_or(name);
            let path = Self::abstract_to_filesystem_path(name);
            Self::from_pathname(&path.to_string_lossy())
        }

        #[cfg(not(target_os = "linux"))]
        fn abstract_to_filesystem_path(abstract_name: &str) -> std::path::PathBuf {
            use std::collections::hash_map::DefaultHasher;
            use std::hash::Hash;
            use std::hash::Hasher;

            // Generate a stable hash of the abstract name for deterministic paths
            let mut hasher = DefaultHasher::new();
            abstract_name.hash(&mut hasher);
            let hash = hasher.finish();

            // Include process ID to prevent inter-process conflicts
            let process_id = std::process::id();

            // TODO: we just leak these. Should we do something smarter?
            std::path::PathBuf::from(format!("/tmp/hyperactor_{}_{:x}", process_id, hash))
        }

        /// Pathnames may be absolute or relative.
        pub fn from_pathname(name: &str) -> anyhow::Result<Self> {
            Ok(Self::new(StdSocketAddr::from_pathname(name)?))
        }
    }

    impl TryFrom<SocketAddr> for StdSocketAddr {
        type Error = anyhow::Error;

        fn try_from(value: SocketAddr) -> Result<Self, Self::Error> {
            match value {
                SocketAddr::Bound(addr) => Ok(*addr),
                SocketAddr::Unbound => Err(anyhow::anyhow!(
                    "std::os::unix::SocketAddr must be a bound address"
                )),
            }
        }
    }
}

pub(crate) mod tcp {
    use tokio::net::TcpListener;
    use tokio::net::TcpStream;

    use super::*;
    use crate::RemoteMessage;

    #[derive(Debug)]
    pub(crate) struct TcpLink(SocketAddr);

    #[async_trait]
    impl Link for TcpLink {
        type Stream = TcpStream;

        fn dest(&self) -> ChannelAddr {
            ChannelAddr::Tcp(self.0.clone())
        }

        async fn connect(&self) -> Result<Self::Stream, ClientError> {
            let stream = TcpStream::connect(&self.0).await.map_err(|err| {
                ClientError::Connect(self.dest(), err, "cannot connect TCP socket".to_string())
            })?;
            // Always disable Nagle algorithm, so it doesn't hurt the latency of small messages.
            stream.set_nodelay(true).map_err(|err| {
                ClientError::Connect(
                    self.dest(),
                    err,
                    "cannot disables Nagle algorithm".to_string(),
                )
            })?;
            Ok(stream)
        }
    }

    pub fn dial<M: RemoteMessage>(addr: SocketAddr) -> NetTx<M> {
        NetTx::new(TcpLink(addr))
    }

    /// Serve the given address. Supports both v4 and v6 address. If port 0 is provided as
    /// dynamic port will be resolved and is available on the returned ServerHandle.
    pub async fn serve<M: RemoteMessage>(
        addr: SocketAddr,
    ) -> Result<(ChannelAddr, NetRx<M>), ServerError> {
        let listener = TcpListener::bind(&addr)
            .await
            .map_err(|err| ServerError::Listen(ChannelAddr::Tcp(addr), err))?;
        let local_addr = listener
            .local_addr()
            .map_err(|err| ServerError::Resolve(ChannelAddr::Tcp(addr), err))?;
        super::serve(listener, ChannelAddr::Tcp(local_addr), false).await
    }
}

// TODO: Try to simplify the TLS creation T208304433
pub(crate) mod meta {
    use std::fs::File;
    use std::io;
    use std::io::BufReader;
    use std::sync::Arc;

    use anyhow::Context;
    use anyhow::Result;
    use tokio::net::TcpListener;
    use tokio::net::TcpStream;
    use tokio_rustls::TlsAcceptor;
    use tokio_rustls::TlsConnector;
    use tokio_rustls::client::TlsStream;
    use tokio_rustls::rustls::RootCertStore;
    use tokio_rustls::rustls::pki_types::CertificateDer;
    use tokio_rustls::rustls::pki_types::PrivateKeyDer;
    use tokio_rustls::rustls::pki_types::ServerName;

    use super::*;
    use crate::RemoteMessage;

    const THRIFT_TLS_SRV_CA_PATH_ENV: &str = "THRIFT_TLS_SRV_CA_PATH";
    const DEFAULT_SRV_CA_PATH: &str = "/var/facebook/rootcanal/ca.pem";
    const THRIFT_TLS_CL_CERT_PATH_ENV: &str = "THRIFT_TLS_CL_CERT_PATH";
    const THRIFT_TLS_CL_KEY_PATH_ENV: &str = "THRIFT_TLS_CL_KEY_PATH";
    const DEFAULT_SERVER_PEM_PATH: &str = "/var/facebook/x509_identities/server.pem";

    #[allow(clippy::result_large_err)] // TODO: Consider reducing the size of `ChannelError`.
    pub(crate) fn parse(addr_string: &str) -> Result<ChannelAddr, ChannelError> {
        // use right split to allow for ipv6 addresses where ":" is expected.
        let parts = addr_string.rsplit_once(":");
        match parts {
            Some((hostname, port_str)) => {
                let Ok(port) = port_str.parse() else {
                    return Err(ChannelError::InvalidAddress(addr_string.to_string()));
                };
                Ok(ChannelAddr::MetaTls(hostname.to_string(), port))
            }
            _ => Err(ChannelError::InvalidAddress(addr_string.to_string())),
        }
    }

    /// Returns the root cert store
    fn root_cert_store() -> Result<RootCertStore> {
        let mut root_cert_store = tokio_rustls::rustls::RootCertStore::empty();
        let ca_cert_path =
            std::env::var_os(THRIFT_TLS_SRV_CA_PATH_ENV).unwrap_or(DEFAULT_SRV_CA_PATH.into());
        let ca_certs = rustls_pemfile::certs(&mut BufReader::new(
            File::open(ca_cert_path).context("Failed to open {ca_cert_path:?}")?,
        ))?;
        for cert in ca_certs {
            root_cert_store
                .add(cert.into())
                .context("Failed to add certificate to root store")?;
        }
        Ok(root_cert_store)
    }

    /// Creates a TLS acceptor by looking for necessary certs and keys in a Meta server environment.
    pub(crate) fn tls_acceptor(enforce_client_tls: bool) -> Result<TlsAcceptor> {
        let server_cert_path = DEFAULT_SERVER_PEM_PATH;
        let certs = rustls_pemfile::certs(&mut BufReader::new(
            File::open(server_cert_path).context("failed to open {server_cert_path}")?,
        ))?
        .into_iter()
        .map(CertificateDer::from)
        .collect();
        // certs are good here
        let server_key_path = DEFAULT_SERVER_PEM_PATH;
        let mut key_reader = BufReader::new(
            File::open(server_key_path).context("failed to open {server_key_path}")?,
        );
        let key = loop {
            break match rustls_pemfile::read_one(&mut key_reader)? {
                Some(rustls_pemfile::Item::RSAKey(key)) => key,
                Some(rustls_pemfile::Item::PKCS8Key(key)) => key,
                Some(rustls_pemfile::Item::ECKey(key)) => key,
                Some(_) => continue,
                None => {
                    anyhow::bail!("no key found in {server_key_path}");
                }
            };
        };

        let config = tokio_rustls::rustls::ServerConfig::builder();

        let config = if enforce_client_tls {
            let client_cert_verifier = tokio_rustls::rustls::server::WebPkiClientVerifier::builder(
                Arc::new(root_cert_store()?),
            )
            .build()
            .map_err(|e| anyhow::anyhow!("Failed to build client verifier: {}", e))?;
            config.with_client_cert_verifier(client_cert_verifier)
        } else {
            config.with_no_client_auth()
        }
        .with_single_cert(
            certs,
            PrivateKeyDer::try_from(key)
                .map_err(|_| anyhow::anyhow!("Invalid private key format"))?,
        )?;

        Ok(TlsAcceptor::from(Arc::new(config)))
    }

    fn load_client_pem() -> Result<Option<(Vec<CertificateDer<'static>>, PrivateKeyDer<'static>)>> {
        let Some(cert_path) = std::env::var_os(THRIFT_TLS_CL_CERT_PATH_ENV) else {
            return Ok(None);
        };
        let Some(key_path) = std::env::var_os(THRIFT_TLS_CL_KEY_PATH_ENV) else {
            return Ok(None);
        };
        let certs = rustls_pemfile::certs(&mut BufReader::new(
            File::open(cert_path).context("failed to open {cert_path}")?,
        ))?
        .into_iter()
        .map(CertificateDer::from)
        .collect();
        let mut key_reader =
            BufReader::new(File::open(key_path).context("failed to open {key_path}")?);
        let key = loop {
            break match rustls_pemfile::read_one(&mut key_reader)? {
                Some(rustls_pemfile::Item::RSAKey(key)) => key,
                Some(rustls_pemfile::Item::PKCS8Key(key)) => key,
                Some(rustls_pemfile::Item::ECKey(key)) => key,
                Some(_) => continue,
                None => return Ok(None),
            };
        };
        // Certs are verified to be good here.
        Ok(Some((
            certs,
            PrivateKeyDer::try_from(key)
                .map_err(|_| anyhow::anyhow!("Invalid private key format"))?,
        )))
    }

    /// Creates a TLS connector by looking for necessary certs and keys in a Meta server environment.
    fn tls_connector() -> Result<TlsConnector> {
        // TODO (T208180540): try to simplify the logic here.
        let config = tokio_rustls::rustls::ClientConfig::builder()
            .with_root_certificates(Arc::new(root_cert_store()?));
        let result = load_client_pem()?;
        let config = if let Some((certs, key)) = result {
            config
                .with_client_auth_cert(certs, key)
                .context("Failed to load client certs")?
        } else {
            config.with_no_client_auth()
        };
        Ok(TlsConnector::from(Arc::new(config)))
    }

    fn tls_connector_config(peer_host_name: &str) -> Result<(TlsConnector, ServerName<'static>)> {
        let connector = tls_connector()?;
        let server_name = ServerName::try_from(peer_host_name.to_string())?;
        Ok((connector, server_name))
    }

    #[derive(Debug)]
    pub(crate) struct MetaLink {
        hostname: Hostname,
        port: Port,
    }

    #[async_trait]
    impl Link for MetaLink {
        type Stream = TlsStream<TcpStream>;

        fn dest(&self) -> ChannelAddr {
            ChannelAddr::MetaTls(self.hostname.clone(), self.port)
        }

        async fn connect(&self) -> Result<Self::Stream, ClientError> {
            let mut addrs = (self.hostname.as_ref(), self.port)
                .to_socket_addrs()
                .map_err(|_| ClientError::Resolve(self.dest()))?;
            let addr = addrs.next().ok_or(ClientError::Resolve(self.dest()))?;
            let stream = TcpStream::connect(&addr).await.map_err(|err| {
                ClientError::Connect(self.dest(), err, format!("cannot connect to {}", addr))
            })?;
            // Always disable Nagle algorithm, so it doesn't hurt the latency of small messages.
            stream.set_nodelay(true).map_err(|err| {
                ClientError::Connect(
                    self.dest(),
                    err,
                    "cannot disables Nagle algorithm".to_string(),
                )
            })?;
            let (connector, domain_name) = tls_connector_config(&self.hostname).map_err(|err| {
                ClientError::Connect(
                    self.dest(),
                    io::Error::other(err.to_string()),
                    format!("cannot config tls connector for addr {}", addr),
                )
            })?;
            connector
                .connect(domain_name.clone(), stream)
                .await
                .map_err(|err| {
                    ClientError::Connect(
                        self.dest(),
                        err,
                        format!("cannot establish TLS connection to {:?}", domain_name),
                    )
                })
        }
    }

    pub fn dial<M: RemoteMessage>(hostname: Hostname, port: Port) -> NetTx<M> {
        NetTx::new(MetaLink { hostname, port })
    }

    /// Serve the given address with hostname and port. If port 0 is provided,
    /// dynamic port will be resolved and is available on the returned ServerHandle.
    pub async fn serve<M: RemoteMessage>(
        hostname: Hostname,
        port: Port,
    ) -> Result<(ChannelAddr, NetRx<M>), ServerError> {
        let mut addrs = (hostname.as_ref(), port).to_socket_addrs().map_err(|err| {
            ServerError::Resolve(ChannelAddr::MetaTls(hostname.clone(), port), err)
        })?;
        let addr = addrs.next().ok_or(ServerError::Resolve(
            ChannelAddr::MetaTls(hostname.clone(), port),
            io::Error::other("no available socket addr"),
        ))?;
        let channel_addr = ChannelAddr::MetaTls(hostname.clone(), port);
        let listener = TcpListener::bind(addr)
            .await
            .map_err(|err| ServerError::Listen(channel_addr.clone(), err))?;
        let local_addr = listener
            .local_addr()
            .map_err(|err| ServerError::Resolve(channel_addr, err))?;
        super::serve(
            listener,
            ChannelAddr::MetaTls(hostname, local_addr.port()),
            true,
        )
        .await
    }
}

#[cfg(test)]
mod tests {
    use std::assert_matches::assert_matches;
    use std::marker::PhantomData;
    use std::sync::RwLock;
    use std::sync::atomic::AtomicBool;
    use std::sync::atomic::AtomicU64;
    use std::sync::atomic::Ordering;
    #[cfg(target_os = "linux")] // uses abstract names
    use std::time::UNIX_EPOCH;

    #[cfg(target_os = "linux")] // uses abstract names
    use anyhow::Result;
    use rand::Rng;
    use rand::SeedableRng;
    use rand::distributions::Alphanumeric;
    use timed_test::async_timed_test;
    use tokio::io::DuplexStream;

    use super::*;

    fn unused_return_channel<M>() -> oneshot::Sender<M> {
        oneshot::channel().0
    }

    #[cfg(target_os = "linux")] // uses abstract names
    #[tracing_test::traced_test]
    #[tokio::test]
    async fn test_unix_basic() -> Result<()> {
        let timestamp = RealClock
            .system_time_now()
            .duration_since(UNIX_EPOCH)
            .unwrap()
            .as_nanos();
        let unique_address = format!("test_unix_basic_{}", timestamp);

        let (addr, mut rx) =
            net::unix::serve::<u64>(unix::SocketAddr::from_abstract_name(&unique_address)?)
                .await
                .unwrap();

        // It is important to keep Tx alive until all expected messages are
        // received. Otherwise, the channel would be closed when Tx is dropped.
        // Although the messages are sent to the server's buffer before the
        // channel was closed, NetRx could still error out before taking them
        // out of the buffer because NetRx could not ack through the closed
        // channel.
        {
            let tx = crate::channel::dial::<u64>(addr.clone()).unwrap();
            tx.try_post(123, unused_return_channel()).unwrap();
            assert_eq!(rx.recv().await.unwrap(), 123);
        }

        {
            let tx = dial::<u64>(addr).unwrap();
            tx.try_post(321, unused_return_channel()).unwrap();
            tx.try_post(111, unused_return_channel()).unwrap();
            tx.try_post(444, unused_return_channel()).unwrap();

            assert_eq!(rx.recv().await.unwrap(), 321);
            assert_eq!(rx.recv().await.unwrap(), 111);
            assert_eq!(rx.recv().await.unwrap(), 444);
        }

        Ok(())
    }

    #[cfg(target_os = "linux")] // uses abstract names
    #[tracing_test::traced_test]
    #[tokio::test]
    async fn test_unix_basic_client_before_server() -> Result<()> {
        // We run this test on Unix because we can pick our own port names more easily.
        let timestamp = RealClock
            .system_time_now()
            .duration_since(UNIX_EPOCH)
            .unwrap()
            .as_nanos();
        let socket_addr =
            unix::SocketAddr::from_abstract_name(&format!("test_unix_basic_{}", timestamp))
                .unwrap();

        // Dial the channel before we actually serve it.
        let addr = ChannelAddr::Unix(socket_addr.clone());
        let tx = crate::channel::dial::<u64>(addr.clone()).unwrap();
        tx.try_post(123, unused_return_channel()).unwrap();

        let (_, mut rx) = net::unix::serve::<u64>(socket_addr).await.unwrap();
        assert_eq!(rx.recv().await.unwrap(), 123);

        tx.try_post(321, unused_return_channel()).unwrap();
        tx.try_post(111, unused_return_channel()).unwrap();
        tx.try_post(444, unused_return_channel()).unwrap();

        assert_eq!(rx.recv().await.unwrap(), 321);
        assert_eq!(rx.recv().await.unwrap(), 111);
        assert_eq!(rx.recv().await.unwrap(), 444);

        Ok(())
    }

    #[tracing_test::traced_test]
    #[async_timed_test(timeout_secs = 30)]
    async fn test_tcp_basic() {
        let (addr, mut rx) = tcp::serve::<u64>("[::1]:0".parse().unwrap()).await.unwrap();
        {
            let tx = dial::<u64>(addr.clone()).unwrap();
            tx.try_post(123, unused_return_channel()).unwrap();
            assert_eq!(rx.recv().await.unwrap(), 123);
        }

        {
            let tx = dial::<u64>(addr).unwrap();
            tx.try_post(321, unused_return_channel()).unwrap();
            tx.try_post(111, unused_return_channel()).unwrap();
            tx.try_post(444, unused_return_channel()).unwrap();

            assert_eq!(rx.recv().await.unwrap(), 321);
            assert_eq!(rx.recv().await.unwrap(), 111);
            assert_eq!(rx.recv().await.unwrap(), 444);
        }
    }

    // The message size is limited by CODEC_MAX_FRAME_LENGTH due to LengthDelimitedCodec
    // is used.
    #[async_timed_test(timeout_secs = 5)]
    async fn test_tcp_message_size() {
        let default_size_in_bytes = 100 * 1024 * 1024;
        // Use temporary config for this test
        let config = config::global::lock();
        let _guard1 = config.override_key(config::MESSAGE_DELIVERY_TIMEOUT, Duration::from_secs(1));
        let _guard2 = config.override_key(config::CODEC_MAX_FRAME_LENGTH, default_size_in_bytes);

        let (addr, mut rx) = tcp::serve::<String>("[::1]:0".parse().unwrap())
            .await
            .unwrap();

        let tx = dial::<String>(addr.clone()).unwrap();
        // Default size is okay
        {
            // Leave some headroom because Tx will wrap the payload in Frame::Message.
            let message = "a".repeat(default_size_in_bytes - 1024);
            tx.try_post(message.clone(), unused_return_channel())
                .unwrap();
            assert_eq!(rx.recv().await.unwrap(), message);
        }
        // Bigger than the default size will fail.
        {
            let (return_channel, return_receiver) = oneshot::channel();
            let message = "a".repeat(default_size_in_bytes + 1024);
            tx.try_post(message.clone(), return_channel).unwrap();
            let returned = return_receiver.await.unwrap();
            assert_eq!(message, returned);
        }
    }

    #[tracing_test::traced_test]
    #[async_timed_test(timeout_secs = 60)]
    async fn test_tcp_reconnect() {
        // Use temporary config for this test
        let config = config::global::lock();
        let _guard = config.override_key(config::MESSAGE_ACK_EVERY_N_MESSAGES, 1);
        let socket_addr: SocketAddr = "[::1]:0".parse().unwrap();
        let (local_addr, mut rx1) = tcp::serve::<u64>(socket_addr).await.unwrap();
        let local_socket = match local_addr {
            ChannelAddr::Tcp(socket) => socket,
            _ => panic!("unexpected channel type"),
        };
        let tx = dial::<u64>(local_addr).unwrap();
        tx.try_post(101, unused_return_channel()).unwrap();
        assert_eq!(rx1.recv().await.unwrap(), 101);
        // Wait long enough to ensure message is acked.
        RealClock.sleep(Duration::from_secs(5)).await;

        // Stop the server.
        rx1.2.stop("from testing");
        assert_matches!(rx1.recv().await.unwrap_err(), ChannelError::Closed);

        // Send the message is allowed even when the server is down.
        tx.try_post(102, unused_return_channel()).unwrap();

        // Start the server again. Need to serve on the same socket address
        // because that is what tx knows.
        let (_, mut rx2) = tcp::serve::<u64>(local_socket).await.unwrap();
        assert_eq!(rx2.recv().await.unwrap(), 102);
    }

    #[async_timed_test(timeout_secs = 30)]
    async fn test_ack_flush() {
        let config = config::global::lock();
        // Set a large value to effectively prevent acks from being sent except
        // during shutdown flush.
        let _guard_message_ack =
            config.override_key(config::MESSAGE_ACK_EVERY_N_MESSAGES, 100000000);
        let _guard_delivery_timeout =
            config.override_key(config::MESSAGE_DELIVERY_TIMEOUT, Duration::from_secs(5));

        let (addr, mut net_rx) = tcp::serve::<u64>("[::1]:0".parse().unwrap()).await.unwrap();
        let net_tx = dial::<u64>(addr.clone()).unwrap();
        let (tx, rx) = oneshot::channel();
        net_tx.try_post(1, tx).unwrap();
        assert_eq!(net_rx.recv().await.unwrap(), 1);
        drop(net_rx);
        // Using `is_err` to confirm the message is delivered/acked is confusing,
        // but is correct. See how send is implemented: https://fburl.com/code/ywt8lip2
        assert!(rx.await.is_err());
    }

    #[ignore = "fix problem in Sandcastle T208303369"]
    #[tracing_test::traced_test]
    #[tokio::test]
    async fn test_meta_tls_basic() {
        let addr = ChannelAddr::any(ChannelTransport::MetaTls);
        let (hostname, port) = match addr {
            ChannelAddr::MetaTls(hostname, port) => (hostname, port),
            _ => ("".to_string(), 0),
        };
        let (local_addr, mut rx) = net::meta::serve::<u64>(hostname, port).await.unwrap();
        {
            let tx = dial::<u64>(local_addr.clone()).unwrap();
            tx.try_post(123, unused_return_channel()).unwrap();
        }
        assert_eq!(rx.recv().await.unwrap(), 123);

        {
            let tx = dial::<u64>(local_addr).unwrap();
            tx.try_post(321, unused_return_channel()).unwrap();
            tx.try_post(111, unused_return_channel()).unwrap();
            tx.try_post(444, unused_return_channel()).unwrap();
            assert_eq!(rx.recv().await.unwrap(), 321);
            assert_eq!(rx.recv().await.unwrap(), 111);
            assert_eq!(rx.recv().await.unwrap(), 444);
        }
    }

    #[tokio::test]
    async fn test_mvar() {
        let mv0 = MVar::full(0);
        let mv1 = MVar::empty();

        assert_eq!(mv0.take().await, 0);

        tokio::spawn({
            let mv0 = mv0.clone();
            let mv1 = mv1.clone();
            async move { mv1.put(mv0.take().await).await }
        });

        mv0.put(1).await;
        assert_eq!(mv1.take().await, 1);
    }

    #[derive(Clone, Debug, Default)]
    struct NetworkFlakiness {
        // A tuple of:
        //   1. the probability of a network failure when sending a message.
        //   2. the max number of disconnections allowed.
        //   3. the minimum duration between disconnections.
        //
        //   2 and 3 are useful to prevent frequent disconnections leading to
        //   unacked messages being sent repeatedly.
        disconnect_params: Option<(f64, u64, Duration)>,
        // The max possible latency when sending a message. The actual latency
        // is randomly generated between 0 and max_latency.
        latency_range: Option<(Duration, Duration)>,
    }

    impl NetworkFlakiness {
        // Calculate whether to disconnect
        async fn should_disconnect(
            &self,
            rng: &mut impl rand::Rng,
            disconnected_count: u64,
            prev_diconnected_at: &RwLock<Instant>,
        ) -> bool {
            let Some((prob, max_disconnects, duration)) = &self.disconnect_params else {
                return false;
            };

            let disconnected_at = prev_diconnected_at.read().unwrap();
            if disconnected_at.elapsed() > *duration && disconnected_count < *max_disconnects {
                rng.gen_bool(*prob)
            } else {
                false
            }
        }
    }

    #[derive(Debug)]
    struct MockLink<M> {
        buffer_size: usize,
        receiver_storage: Arc<MVar<DuplexStream>>,
        // If true, `connect()` on this link will always return an error.
        fail_connects: Arc<AtomicBool>,
        // Used to break the existing connection, if there is one. It still
        // allows reconnect.
        disconnect_signal: watch::Sender<()>,
        network_flakiness: NetworkFlakiness,
        disconnected_count: Arc<AtomicU64>,
        prev_diconnected_at: Arc<RwLock<Instant>>,
        // If set, print logs every `debug_log_sampling_rate` messages. This
        // is normally set only when debugging a test failure.
        debug_log_sampling_rate: Option<u64>,
        _message_type: PhantomData<M>,
    }

    impl<M: RemoteMessage> MockLink<M> {
        fn new() -> Self {
            let (sender, _) = watch::channel(());
            Self {
                buffer_size: 64,
                receiver_storage: Arc::new(MVar::empty()),
                fail_connects: Arc::new(AtomicBool::new(false)),
                disconnect_signal: sender,
                network_flakiness: NetworkFlakiness::default(),
                disconnected_count: Arc::new(AtomicU64::new(0)),
                prev_diconnected_at: Arc::new(RwLock::new(RealClock.now())),
                debug_log_sampling_rate: None,
                _message_type: PhantomData,
            }
        }

        // If `fail_connects` is true, `connect()` on this link will
        // always return an error.
        fn fail_connects() -> Self {
            Self {
                fail_connects: Arc::new(AtomicBool::new(true)),
                ..Self::new()
            }
        }

        fn with_network_flakiness(network_flakiness: NetworkFlakiness) -> Self {
            if let Some((min, max)) = network_flakiness.latency_range {
                assert!(min < max);
            }

            Self {
                network_flakiness,
                ..Self::new()
            }
        }

        fn receiver_storage(&self) -> Arc<MVar<DuplexStream>> {
            self.receiver_storage.clone()
        }

        fn source(&self) -> ChannelAddr {
            // Use a dummy address as a placeholder.
            ChannelAddr::Local(u64::MAX)
        }

        fn disconnected_count(&self) -> Arc<AtomicU64> {
            self.disconnected_count.clone()
        }

        fn disconnect_signal(&self) -> &watch::Sender<()> {
            &self.disconnect_signal
        }

        fn fail_connects_switch(&self) -> Arc<AtomicBool> {
            self.fail_connects.clone()
        }

        fn set_buffer_size(&mut self, size: usize) {
            self.buffer_size = size;
        }

        fn set_sampling_rate(&mut self, sampling_rate: u64) {
            self.debug_log_sampling_rate = Some(sampling_rate);
        }
    }

    #[async_trait]
    impl<M: RemoteMessage> Link for MockLink<M> {
        type Stream = DuplexStream;

        fn dest(&self) -> ChannelAddr {
            // Use a dummy address as a placeholder.
            ChannelAddr::Local(u64::MAX)
        }

        async fn connect(&self) -> Result<Self::Stream, ClientError> {
            tracing::debug!("MockLink starts to connect.");
            if self.fail_connects.load(Ordering::Acquire) {
                return Err(ClientError::Connect(
                    self.dest(),
                    std::io::Error::other("intentional error"),
                    "expected failure injected by the mock".to_string(),
                ));
            }

            // Add relays between server and client streams. The relays provides
            // the place to inject network flakiness. The message flow looks like:
            //
            // server <-> server relay <-> injection logic <-> client relay <-> client
            async fn relay_message<M: RemoteMessage>(
                mut disconnect_signal: watch::Receiver<()>,
                network_flakiness: NetworkFlakiness,
                disconnected_count: Arc<AtomicU64>,
                prev_diconnected_at: Arc<RwLock<Instant>>,
                mut this_half_stream: SplitStream<Framed<DuplexStream, LengthDelimitedCodec>>,
                mut other_half_sink: SplitSink<Framed<DuplexStream, LengthDelimitedCodec>, Bytes>,
                // Used by client and server tokio tasks to coordinate stopping together.
                task_coordination_token: CancellationToken,
                debug_log_sampling_rate: Option<u64>,
                // Whether the relayed message is from client to server.
                is_from_client: bool,
            ) {
                // Used to simulate latency. Breifly, messages are buffered in
                // the queue and wait for the expected latency elapse.
                async fn wait_for_latency_elapse(
                    queue: &VecDeque<(BytesMut, Instant)>,
                    network_flakiness: &NetworkFlakiness,
                    rng: &mut impl rand::Rng,
                ) {
                    if let Some((min, max)) = network_flakiness.latency_range {
                        let diff = max.abs_diff(min);
                        let factor = rng.gen_range(0.0..=1.0);
                        let latency = min + diff.mul_f64(factor);
                        RealClock
                            .sleep_until(queue.front().unwrap().1 + latency)
                            .await;
                    }
                }

                let mut rng = rand::rngs::SmallRng::from_entropy();
                let mut queue: VecDeque<(BytesMut, Instant)> = VecDeque::new();
                let mut send_count = 0u64;
                loop {
                    tokio::select! {
                        server_result = tokio_stream::StreamExt::next(&mut this_half_stream) => {
                            match server_result {
                                    Some(Ok(data)) => {
                                        queue.push_back((data, RealClock.now()));
                                    },
                                    Some(Err(_)) | None => {
                                        tracing::debug!("The upstream is closed or dropped. MockLink disconnects");
                                        break;
                                    }
                            };
                        }
                        _ = wait_for_latency_elapse(&queue, &network_flakiness, &mut rng), if !queue.is_empty() => {
                            let count = disconnected_count.load(Ordering::Relaxed);
                            if network_flakiness.should_disconnect(&mut rng, count, &prev_diconnected_at).await {
                                tracing::debug!("MockLink disconnects");
                                disconnected_count.fetch_add(1, Ordering::Relaxed);
                                let mut w = prev_diconnected_at.write().unwrap();
                                *w = RealClock.now();
                                break;
                            }
                            let data = queue.pop_front().unwrap().0;
                            let is_sampled = debug_log_sampling_rate.is_some_and(|sample_rate| send_count % sample_rate == 1);
                            if is_sampled {
                                if is_from_client {
                                    if let Ok(Frame::Message(_seq, msg)) = bincode::deserialize::<Frame<M>>(&data) {
                                        tracing::debug!("MockLink relays a msg from client. msg: {:?}", msg);
                                    }
                                } else {
                                    let result = deserialize_ack(data.clone());
                                    if let Ok(seq) = result {
                                        tracing::debug!("MockLink relays an ack from server. seq: {:?}", seq);
                                    }
                                }
                            }
                            if other_half_sink.send(data.into()).await.is_err() {
                                break;
                            }
                            send_count += 1;
                        }
                        _ = task_coordination_token.cancelled() => break,
                        disconnect_result = disconnect_signal.changed() => {
                            tracing::debug!("MockLink disconnects per disconnect_signal {:?}", disconnect_result);
                            break;
                        }
                    }
                }
                task_coordination_token.cancel();
            }

            let (server, server_relay) = tokio::io::duplex(self.buffer_size);
            let (client, client_relay) = tokio::io::duplex(self.buffer_size);
            let (server_relay_sink, server_relay_stream) =
                futures::StreamExt::split(Framed::new(server_relay, build_codec()));
            let (client_relay_sink, client_relay_stream) =
                futures::StreamExt::split(Framed::new(client_relay, build_codec()));

            let task_coordination_token = CancellationToken::new();
            let _server_relay_task_handle = tokio::spawn(relay_message::<M>(
                self.disconnect_signal.subscribe(),
                self.network_flakiness.clone(),
                self.disconnected_count.clone(),
                self.prev_diconnected_at.clone(),
                server_relay_stream,
                client_relay_sink,
                task_coordination_token.clone(),
                self.debug_log_sampling_rate.clone(),
                /*is_from_client*/ false,
            ));
            let _client_relay_task_handle = tokio::spawn(relay_message::<M>(
                self.disconnect_signal.subscribe(),
                self.network_flakiness.clone(),
                self.disconnected_count.clone(),
                self.prev_diconnected_at.clone(),
                client_relay_stream,
                server_relay_sink,
                task_coordination_token,
                self.debug_log_sampling_rate.clone(),
                /*is_from_client*/ true,
            ));

            self.receiver_storage.put(server).await;
            Ok(client)
        }
    }

    struct MockLinkListener {
        receiver_storage: Arc<MVar<DuplexStream>>,
        channel_addr: ChannelAddr,
        cached_future: Option<Pin<Box<dyn Future<Output = DuplexStream> + Send>>>,
    }

    impl MockLinkListener {
        fn new(receiver_storage: Arc<MVar<DuplexStream>>, channel_addr: ChannelAddr) -> Self {
            Self {
                receiver_storage,
                channel_addr,
                cached_future: None,
            }
        }
    }

    impl Listener for MockLinkListener {
        type Io = DuplexStream;
        type Addr = ChannelAddr;

        fn poll_accept(
            &mut self,
            cx: &mut std::task::Context<'_>,
        ) -> Poll<std::io::Result<(Self::Io, Self::Addr)>> {
            if self.cached_future.is_none() {
                let storage = self.receiver_storage.clone();
                let fut = async move { storage.take().await };
                self.cached_future = Some(Box::pin(fut));
            }
            self.cached_future
                .as_mut()
                .unwrap()
                .as_mut()
                .poll(cx)
                .map(|io| {
                    self.cached_future = None;
                    Ok((io, self.channel_addr.clone()))
                })
        }

        fn local_addr(&self) -> std::io::Result<Self::Addr> {
            Ok(self.channel_addr.clone())
        }
    }

    async fn serve<M>(
        manager: &SessionManager,
    ) -> (
        JoinHandle<std::result::Result<(), anyhow::Error>>,
        Framed<DuplexStream, LengthDelimitedCodec>,
        mpsc::Receiver<M>,
        CancellationToken,
    )
    where
        M: RemoteMessage,
    {
        let cancel_token = CancellationToken::new();
        // When testing ServerConn, we do not need a Link object, but only a
        // duplex stream. Therefore, we create them directly so the test will
        // not have dependence on Link.
        let (sender, receiver) = tokio::io::duplex(5000);
        let source = ChannelAddr::Local(u64::MAX);
        let dest = ChannelAddr::Local(u64::MAX);
        let conn = ServerConn::new(receiver, source, dest);
        let manager1 = manager.clone();
        let cancel_token_1 = cancel_token.child_token();
        let (tx, rx) = mpsc::channel(1);
        let join_handle =
            tokio::spawn(async move { manager1.serve(conn, tx, cancel_token_1).await });
        let framed = Framed::new(sender, build_codec());
        (join_handle, framed, rx, cancel_token)
    }

    async fn write_stream<M: RemoteMessage + std::cmp::PartialEq + Clone>(
        framed: &mut Framed<DuplexStream, LengthDelimitedCodec>,
        session_id: u64,
        messages: &[(u64, M)],
        init: bool,
    ) {
        if init {
            framed
                .send(
                    bincode::serialize(&Frame::<u64>::Init(session_id))
                        .unwrap()
                        .into(),
                )
                .await
                .unwrap();
        }

        for (seq, message) in messages {
            framed
                .send(
                    bincode::serialize(&Frame::Message(*seq, message.clone()))
                        .unwrap()
                        .into(),
                )
                .await
                .unwrap();
        }
    }

    #[async_timed_test(timeout_secs = 60)]
    async fn test_persistent_server_session() {
        // Use temporary config for this test
        let config = config::global::lock();
        let _guard = config.override_key(config::MESSAGE_ACK_EVERY_N_MESSAGES, 1);
        async fn verify_ack(
            framed: &mut Framed<DuplexStream, LengthDelimitedCodec>,
            expected_last: u64,
        ) {
            let mut last_acked: i128 = -1;
            loop {
                let acked = deserialize_ack(
                    tokio_stream::StreamExt::next(framed)
                        .await
                        .unwrap()
                        .unwrap(),
                )
                .unwrap();

                assert!(
                    acked as i128 > last_acked,
                    "acks should be delivered in ascending order"
                );
                last_acked = acked as i128;
                assert!(acked <= expected_last);
                if acked == expected_last {
                    break;
                }
            }
        }

        let manager = SessionManager::new();
        let session_id = 123;

        {
            let (handle, mut framed, mut rx, _cancel_token) = serve(&manager).await;
            write_stream(
                &mut framed,
                session_id,
                &[(0, 100), (1, 101), (2, 102), (3, 103)],
                /*init*/ true,
            )
            .await;

            assert_eq!(rx.recv().await, Some(100));
            assert_eq!(rx.recv().await, Some(101));
            assert_eq!(rx.recv().await, Some(102));
            // Intentionally skip 103, so we can verify it still can be received
            // after the connection is closed.
            // assert_eq!(rx.recv().await, Some(103));

            // server side might or might not ack seq<3 depending on the order
            // of execution introduced by tokio::select. But it definitely would
            // ack 3.
            verify_ack(&mut framed, 3).await;

            // Drop the sender side and cause the connection to close.
            drop(framed);
            handle.await.unwrap().unwrap();
            // mspc is closed too and there should be no unread message left.
            assert_eq!(rx.recv().await, Some(103));
            assert_eq!(rx.recv().await, None);
        };

        // Now, create a new connection with the same session.
        {
            let (handle, mut framed, mut rx, cancel_token) = serve(&manager).await;
            write_stream(
                &mut framed,
                session_id,
                &[(2, 102), (3, 103), (4, 104), (5, 105)],
                /*init*/ true,
            )
            .await;

            // We don't get another '102' and '103' because they were already
            // delivered in the previous connection.
            assert_eq!(rx.recv().await, Some(104));
            assert_eq!(rx.recv().await, Some(105));

            verify_ack(&mut framed, 5).await;

            // Wait long enough to ensure server processed everything.
            RealClock.sleep(Duration::from_secs(5)).await;

            cancel_token.cancel();
            handle.await.unwrap().unwrap();
            // mspc is closed too and there should be no unread message left.
            assert!(rx.recv().await.is_none());
            // No more acks from server.
            assert!(tokio_stream::StreamExt::next(&mut framed).await.is_none());
        };
    }

    #[async_timed_test(timeout_secs = 60)]
    async fn test_ack_from_server_session() {
        let config = config::global::lock();
        let _guard = config.override_key(config::MESSAGE_ACK_EVERY_N_MESSAGES, 1);
        let manager = SessionManager::new();
        let session_id = 123;

        let (handle, mut framed, mut rx, cancel_token) = serve(&manager).await;
        for i in 0..100 {
            write_stream(
                &mut framed,
                session_id,
                &[(i, 100 + i)],
                /*init*/ i == 0,
            )
            .await;
            assert_eq!(rx.recv().await, Some(100 + i));
            let acked = deserialize_ack(
                tokio_stream::StreamExt::next(&mut framed)
                    .await
                    .unwrap()
                    .unwrap(),
            )
            .unwrap();
            assert_eq!(acked, i);
        }

        // Wait long enough to ensure server processed everything.
        RealClock.sleep(Duration::from_secs(5)).await;

        cancel_token.cancel();
        handle.await.unwrap().unwrap();
        // mspc is closed too and there should be no unread message left.
        assert!(rx.recv().await.is_none());
        // No more acks from server.
        assert!(tokio_stream::StreamExt::next(&mut framed).await.is_none());
    }

    #[tracing_test::traced_test]
    async fn verify_tx_closed(tx_status: &mut watch::Receiver<TxStatus>, expected_log: &str) {
        match RealClock
            .timeout(Duration::from_secs(5), tx_status.changed())
            .await
        {
            Ok(Ok(())) => {
                let current_status = *tx_status.borrow();
                assert_eq!(current_status, TxStatus::Closed);
                logs_assert(|logs| {
                    if logs.iter().any(|log| log.contains(expected_log)) {
                        Ok(())
                    } else {
                        Err("expected log not found".to_string())
                    }
                });
            }
            Ok(Err(_)) => panic!("watch::Receiver::changed() failed because sender is dropped."),
            Err(_) => panic!("timeout before tx_status changed"),
        }
    }

    #[tracing_test::traced_test]
    #[tokio::test]
    async fn test_tcp_tx_delivery_timeout() {
        // This link always fails to connect.
        let link = MockLink::<u64>::fail_connects();
        let tx = NetTx::<u64>::new(link);
        // Override the default (1m) for the purposes of this test.
        let config = config::global::lock();
        let _guard = config.override_key(config::MESSAGE_DELIVERY_TIMEOUT, Duration::from_secs(1));
        let mut tx_receiver = tx.status().clone();
        let (return_channel, _return_receiver) = oneshot::channel();
        tx.try_post(123, return_channel).unwrap();
        verify_tx_closed(&mut tx_receiver, "failed to deliver message within timeout").await;
    }

    async fn take_receiver(
        receiver_storage: &MVar<DuplexStream>,
    ) -> (
        SplitSink<Framed<DuplexStream, LengthDelimitedCodec>, Bytes>,
        SplitStream<Framed<DuplexStream, LengthDelimitedCodec>>,
    ) {
        let client = receiver_storage.take().await;
        let framed = Framed::new(client, build_codec());
        futures::StreamExt::split(framed)
    }

    async fn verify_message<M: RemoteMessage + std::cmp::PartialEq>(
        stream: &mut SplitStream<Framed<DuplexStream, LengthDelimitedCodec>>,
        expect: (u64, M),
        loc: u32,
    ) {
        let expected = Frame::Message(expect.0, expect.1);
        let frame = Frame::<M>::next(stream).await.unwrap();
        assert_eq!(frame, expected, "from ln={loc}");
    }

    async fn verify_stream<M: RemoteMessage + std::cmp::PartialEq + Clone>(
        stream: &mut SplitStream<Framed<DuplexStream, LengthDelimitedCodec>>,
        expects: &[(u64, M)],
        expect_session_id: Option<u64>,
        loc: u32,
    ) -> u64 {
        let session_id = {
            let frame = Frame::<M>::next(stream).await.unwrap();
            match frame {
                Frame::Init(session_id) => session_id,
                _ => panic!("the 1st frame is not Init: {:?}. from ln={loc}", frame),
            }
        };

        if let Some(expected_id) = expect_session_id {
            assert_eq!(session_id, expected_id, "from ln={loc}");
        }

        for expect in expects {
            verify_message(stream, expect.clone(), loc).await;
        }

        session_id
    }

    async fn net_tx_send(tx: &NetTx<u64>, msgs: &[u64]) {
        for msg in msgs {
            tx.try_post(*msg, unused_return_channel()).unwrap();
        }
    }

    // Happy path: all messages are acked.
    #[async_timed_test(timeout_secs = 30)]
    async fn test_ack_in_net_tx_basic() {
        let link = MockLink::<u64>::new();
        let receiver_storage = link.receiver_storage();
        let tx = NetTx::<u64>::new(link);

        // Send some messages, but not acking any of them.
        net_tx_send(&tx, &[100, 101, 102, 103, 104]).await;
        let session_id = {
            let (mut sink, mut stream) = take_receiver(&receiver_storage).await;
            let id = verify_stream(
                &mut stream,
                &[(0, 100), (1, 101), (2, 102), (3, 103), (4, 104)],
                None,
                line!(),
            )
            .await;

            for i in 0..5 {
                sink.send(serialize_ack(i)).await.unwrap();
            }
            // Wait for the acks to be processed by NetTx.
            RealClock.sleep(Duration::from_secs(3)).await;
            // client DuplexStream is dropped here. This breaks the connection.
            id
        };

        // Sent a new message to verify all sent messages will not be resent.
        net_tx_send(&tx, &[105]).await;
        {
            let (_sink, mut stream) = take_receiver(&receiver_storage).await;
            verify_stream(&mut stream, &[(5, 105)], Some(session_id), line!()).await;
            // client DuplexStream is dropped here. This breaks the connection.
        };
    }

    // Verify unacked message will be resent after reconnection.
    #[async_timed_test(timeout_secs = 60)]
    async fn test_persistent_net_tx() {
        let link = MockLink::<u64>::new();
        let receiver_storage = link.receiver_storage();

        let tx = NetTx::<u64>::new(link);
        let mut session_id = None;

        // Send some messages, but not acking any of them.
        net_tx_send(&tx, &[100, 101, 102, 103, 104]).await;

        // How many times to reconnect.
        let n = 10;

        // Reconnect multiple times. The messages should be resent every time
        // because none of them is acked.
        for i in 0..n {
            {
                let (mut sink, mut stream) = take_receiver(&receiver_storage).await;
                let id = verify_stream(
                    &mut stream,
                    &[(0, 100), (1, 101), (2, 102), (3, 103), (4, 104)],
                    session_id,
                    line!(),
                )
                .await;
                if i == 0 {
                    assert!(session_id.is_none());
                    session_id = Some(id);
                }

                // In the last iteration, ack part of the messages. This should
                // prune them from future resent.
                if i == n - 1 {
                    sink.send(serialize_ack(1)).await.unwrap();
                    // Wait for the acks to be processed by NetTx.
                    RealClock.sleep(Duration::from_secs(3)).await;
                }
                // client DuplexStream is dropped here. This breaks the connection.
            };
        }

        // Verify only unacked are resent.
        for _ in 0..n {
            {
                let client = receiver_storage.take().await;
                let framed = Framed::new(client, build_codec());
                let (_sink, mut stream) = futures::StreamExt::split(framed);
                verify_stream(
                    &mut stream,
                    &[(2, 102), (3, 103), (4, 104)],
                    session_id,
                    line!(),
                )
                .await;
                // client DuplexStream is dropped here. This breaks the connection.
            };
        }

        // Now send more messages.
        net_tx_send(&tx, &[105, 106, 107, 108, 109]).await;
        // Verify the unacked messages from the 1st send will be grouped with
        // the 2nd send.
        for i in 0..n {
            {
                let (mut sink, mut stream) = take_receiver(&receiver_storage).await;
                verify_stream(
                    &mut stream,
                    &[
                        // From the 1st send.
                        (2, 102),
                        (3, 103),
                        (4, 104),
                        // From the 2nd send.
                        (5, 105),
                        (6, 106),
                        (7, 107),
                        (8, 108),
                        (9, 109),
                    ],
                    session_id,
                    line!(),
                )
                .await;

                // In the last iteration, ack part of the messages from the 1st
                // sent.
                if i == n - 1 {
                    // Intentionally ack 1 again to verify it is okay to ack
                    // messages that was already acked.
                    sink.send(serialize_ack(1)).await.unwrap();
                    sink.send(serialize_ack(2)).await.unwrap();
                    sink.send(serialize_ack(3)).await.unwrap();
                    // Wait for the acks to be processed by NetTx.
                    RealClock.sleep(Duration::from_secs(3)).await;
                }
                // client DuplexStream is dropped here. This breaks the connection.
            };
        }

        for i in 0..n {
            {
                let (mut sink, mut stream) = take_receiver(&receiver_storage).await;
                verify_stream(
                    &mut stream,
                    &[
                        // From the 1st send.
                        (4, 104),
                        // From the 2nd send.
                        (5, 105),
                        (6, 106),
                        (7, 107),
                        (8, 108),
                        (9, 109),
                    ],
                    session_id,
                    line!(),
                )
                .await;

                // In the last iteration, ack part of the messages from the 2nd send.
                if i == n - 1 {
                    sink.send(serialize_ack(7)).await.unwrap();
                    // Wait for the acks to be processed by NetTx.
                    RealClock.sleep(Duration::from_secs(3)).await;
                }
                // client DuplexStream is dropped here. This breaks the connection.
            };
        }

        for _ in 0..n {
            {
                let (_sink, mut stream) = take_receiver(&receiver_storage).await;
                verify_stream(
                    &mut stream,
                    &[
                        // From the 2nd send.
                        (8, 108),
                        (9, 109),
                    ],
                    session_id,
                    line!(),
                )
                .await;
                // client DuplexStream is dropped here. This breaks the connection.
            };
        }
    }

    #[async_timed_test(timeout_secs = 15)]
    async fn test_ack_before_redelivery_in_net_tx() {
        let link = MockLink::<u64>::new();
        let receiver_storage = link.receiver_storage();
        let net_tx = NetTx::<u64>::new(link);

        // Verify sent-and-ack a message. This is necessary for the test to
        // trigger a connection.
        let (return_channel_tx, return_channel_rx) = oneshot::channel();
        net_tx.try_post(100, return_channel_tx).unwrap();
        let (mut sink, mut stream) = take_receiver(&receiver_storage).await;
        verify_stream(&mut stream, &[(0, 100)], None, line!()).await;
        // ack it
        sink.send(serialize_ack(0)).await.unwrap();
        // confirm Tx received ack
        //
        // Using `is_err` to confirm the message is delivered/acked is confusing,
        // but is correct. See how send is implemented: https://fburl.com/code/ywt8lip2
        assert!(return_channel_rx.await.is_err());

        // Now fake an unknown delivery for Tx:
        // Although Tx did not actually send seq=1, we still ack it from Rx to
        // pretend Tx already sent it, just it did not know it was sent
        // successfully.
        sink.send(serialize_ack(1)).await.unwrap();

        let (return_channel_tx, return_channel_rx) = oneshot::channel();
        net_tx.try_post(101, return_channel_tx).unwrap();
        // Verify the message is sent to Rx.
        verify_message(&mut stream, (1, 101), line!()).await;
        // although we did not ack the message after it is sent, since we already
        // acked it previously, Tx will treat it as acked, and considered the
        // message delivered successfully.
        //
        // Using `is_err` to confirm the message is delivered/acked is confusing,
        // but is correct. See how send is implemented: https://fburl.com/code/ywt8lip2
        assert!(return_channel_rx.await.is_err());
    }

    async fn verify_ack_exceeded_limit(disconnect_before_ack: bool) {
        // Use temporary config for this test
        let config = config::global::lock();
        let _guard = config.override_key(config::MESSAGE_DELIVERY_TIMEOUT, Duration::from_secs(2));

        let link: MockLink<u64> = MockLink::<u64>::new();
        let disconnect_signal = link.disconnect_signal().clone();
        let fail_connect_switch = link.fail_connects_switch();
        let receiver_storage = link.receiver_storage();
        let tx = NetTx::<u64>::new(link);
        let mut tx_status = tx.status().clone();
        // send a message
        tx.try_post(100, unused_return_channel()).unwrap();
        let (mut sink, mut stream) = take_receiver(&receiver_storage).await;
        // Confirm message is sent to rx.
        verify_stream(&mut stream, &[(0, 100)], None, line!()).await;
        // ack it
        sink.send(serialize_ack(0)).await.unwrap();
        RealClock.sleep(Duration::from_secs(3)).await;
        // Channel should be still alive because ack was sent.
        assert!(!tx_status.has_changed().unwrap());
        assert_eq!(*tx_status.borrow(), TxStatus::Active);

        tx.try_post(101, unused_return_channel()).unwrap();
        // Confirm message is sent to rx.
        verify_message(&mut stream, (1, 101), line!()).await;

        if disconnect_before_ack {
            // Prevent link from reconnect
            fail_connect_switch.store(true, Ordering::Release);
            // Break the existing connection
            disconnect_signal.send(()).unwrap();
        }

        // Verify the channel is closed due to ack timeout based on the log.
        let expected_log: &str = if disconnect_before_ack {
            "failed to receive ack within timeout 2 secs; link is currently broken"
        } else {
            "failed to receive ack within timeout 2 secs; link is currently connected"
        };

        verify_tx_closed(&mut tx_status, expected_log).await;
    }

    #[tracing_test::traced_test]
    #[async_timed_test(timeout_secs = 30)]
    async fn test_ack_exceeded_limit_with_connected_link() {
        verify_ack_exceeded_limit(false).await;
    }

    #[tracing_test::traced_test]
    #[async_timed_test(timeout_secs = 30)]
    async fn test_ack_exceeded_limit_with_broken_link() {
        verify_ack_exceeded_limit(true).await;
    }

    // Verify a large number of messages can be delivered and acked with the
    // presence of flakiness in the network, i.e. random delay and disconnection.
    #[async_timed_test(timeout_secs = 60)]
    async fn test_network_flakiness_in_channel() {
        let sampling_rate = 100;
        let mut link = MockLink::<u64>::with_network_flakiness(NetworkFlakiness {
            disconnect_params: Some((0.001, 15, Duration::from_millis(400))),
            latency_range: Some((Duration::from_millis(100), Duration::from_millis(200))),
        });
        link.set_sampling_rate(sampling_rate);
        // Set a large buffer size to improve throughput.
        link.set_buffer_size(1024000);
        let disconnected_count = link.disconnected_count();
        let receiver_storage = link.receiver_storage();
        let listener = MockLinkListener::new(receiver_storage.clone(), link.dest());
        let local_addr = listener.local_addr().unwrap();
        let (_, mut nx): (ChannelAddr, NetRx<u64>) =
            super::serve(listener, local_addr, false).await.unwrap();
        let tx = NetTx::<u64>::new(link);
        let messages: Vec<_> = (0..10001).collect();
        let messages_clone = messages.clone();
        // Put the sender side in a separate task so we can start the receiver
        // side concurrently.
        let send_task_handle = tokio::spawn(async move {
            for message in messages_clone {
                // Add a small delay between messages to give NetRx time to ack.
                // Technically, this test still can pass without this delay. But
                // the test will need a might larger timeout. The reason is
                // fairly convoluted:
                //
                // MockLink uses the number of delivery to calculate the disconnection
                // probability. If NetRx sends messages much faster than NetTx
                // can ack them, there is a higher chance that the messages are
                // not acked before reconnect. Then those message would be redelivered.
                // The repeated redelivery increases the total time of sending
                // these messages.
                RealClock
                    .sleep(Duration::from_micros(rand::random::<u64>() % 100))
                    .await;
                tx.try_post(message, unused_return_channel()).unwrap();
            }
            tracing::debug!("NetTx sent all messages");
            // It is important to return tx instead of dropping it here, because
            // Rx might not receive all messages yet.
            tx
        });

        for message in &messages {
            if message % sampling_rate == 0 {
                tracing::debug!("NetRx received a message: {message}");
            }
            assert_eq!(nx.recv().await.unwrap(), *message);
        }
        tracing::debug!("NetRx received all messages");

        let send_result = send_task_handle.await;
        assert!(send_result.is_ok());

        tracing::debug!(
            "MockLink disconnected {} times.",
            disconnected_count.load(Ordering::SeqCst)
        );
        // TODO(pzhang) after the return_handle work in NetTx is done, add a
        // check here to verify the messages are acked correctly.
    }

    #[async_timed_test(timeout_secs = 60)]
    async fn test_ack_every_n_messages() {
        let config = config::global::lock();
        let _guard_message_ack = config.override_key(config::MESSAGE_ACK_EVERY_N_MESSAGES, 600);
        let _guard_time_interval =
            config.override_key(config::MESSAGE_ACK_TIME_INTERVAL, Duration::from_secs(1000));
        sparse_ack().await;
    }

    #[async_timed_test(timeout_secs = 60)]
    async fn test_ack_every_time_interval() {
        let config = config::global::lock();
        let _guard_message_ack =
            config.override_key(config::MESSAGE_ACK_EVERY_N_MESSAGES, 100000000);
        let _guard_time_interval = config.override_key(
            config::MESSAGE_ACK_TIME_INTERVAL,
            Duration::from_millis(500),
        );
        sparse_ack().await;
    }

    async fn sparse_ack() {
        let mut link = MockLink::<u64>::new();
        // Set a large buffer size to improve throughput.
        link.set_buffer_size(1024000);
        let disconnected_count = link.disconnected_count();
        let receiver_storage = link.receiver_storage();
        let listener = MockLinkListener::new(receiver_storage.clone(), link.dest());
        let local_addr = listener.local_addr().unwrap();
        let (_, mut nx): (ChannelAddr, NetRx<u64>) =
            super::serve(listener, local_addr, false).await.unwrap();
        let tx = NetTx::<u64>::new(link);
        let messages: Vec<_> = (0..20001).collect();
        let messages_clone = messages.clone();
        // Put the sender side in a separate task so we can start the receiver
        // side concurrently.
        let send_task_handle = tokio::spawn(async move {
            for message in messages_clone {
                RealClock
                    .sleep(Duration::from_micros(rand::random::<u64>() % 100))
                    .await;
                tx.try_post(message, unused_return_channel()).unwrap();
            }
            RealClock.sleep(Duration::from_secs(5)).await;
            tracing::debug!("NetTx sent all messages");
            tx
        });

        for message in &messages {
            assert_eq!(nx.recv().await.unwrap(), *message);
        }
        tracing::debug!("NetRx received all messages");

        let send_result = send_task_handle.await;
        assert!(send_result.is_ok());

        tracing::debug!(
            "MockLink disconnected {} times.",
            disconnected_count.load(Ordering::SeqCst)
        );
    }

    #[test]
    fn test_metatls_parsing() {
        // host:port
        let channel: ChannelAddr = "metatls!localhost:1234".parse().unwrap();
        assert_eq!(channel, ChannelAddr::MetaTls("localhost".to_string(), 1234));
        // ipv4:port
        let channel: ChannelAddr = "metatls!1.2.3.4:1234".parse().unwrap();
        assert_eq!(channel, ChannelAddr::MetaTls("1.2.3.4".to_string(), 1234));
        // ipv6:port
        let channel: ChannelAddr = "metatls!2401:db00:33c:6902:face:0:2a2:0:1234"
            .parse()
            .unwrap();
        assert_eq!(
            channel,
            ChannelAddr::MetaTls("2401:db00:33c:6902:face:0:2a2:0".to_string(), 1234)
        );
    }

    #[async_timed_test(timeout_secs = 300)]
    async fn test_tcp_throughput() {
        let config = config::global::lock();
        let _guard =
            config.override_key(config::MESSAGE_DELIVERY_TIMEOUT, Duration::from_secs(300));

        let socket_addr: SocketAddr = "[::1]:0".parse().unwrap();
        let (local_addr, mut rx) = tcp::serve::<String>(socket_addr).await.unwrap();

        // Test with 10 connections (senders), each sends 500K messages, 5M messages in total.
        let total_num_msgs = 500000;

        let receive_handle = tokio::spawn(async move {
            let mut num = 0;
            for _ in 0..10 * total_num_msgs {
                rx.recv().await.unwrap();
                num += 1;

                if num % 100000 == 0 {
                    tracing::info!("total number of received messages: {}", num);
                }
            }
        });

        let mut tx_handles = vec![];
        let mut txs = vec![];
        for _ in 0..10 {
            let server_addr = local_addr.clone();
            let tx = Arc::new(dial::<String>(server_addr).unwrap());
            let tx2 = Arc::clone(&tx);
            txs.push(tx);
            tx_handles.push(tokio::spawn(async move {
                let random_string = rand::thread_rng()
                    .sample_iter(&Alphanumeric)
                    .take(2048)
                    .map(char::from)
                    .collect::<String>();
                for _ in 0..total_num_msgs {
                    let _ = tx2.try_post(random_string.clone(), unused_return_channel());
                }
            }));
        }

        receive_handle.await.unwrap();
        for handle in tx_handles {
            handle.await.unwrap();
        }
    }
}<|MERGE_RESOLUTION|>--- conflicted
+++ resolved
@@ -383,11 +383,7 @@
                     // Tx resends. As a result, this message's ack would be
                     // recorded already by `largest_acked` before it is put into
                     // unacked queue.
-<<<<<<< HEAD
-                    if message.seq == largest {
-=======
-                    if message.0 <= largest {
->>>>>>> 1468d7c1
+                    if message.seq <= largest {
                         // since the message is already delivered and acked, it
                         // does need to be put in the queue again.
                         return;
