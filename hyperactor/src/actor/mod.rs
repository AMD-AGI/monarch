/*
 * Copyright (c) Meta Platforms, Inc. and affiliates.
 * All rights reserved.
 *
 * This source code is licensed under the BSD-style license found in the
 * LICENSE file in the root directory of this source tree.
 */

#![allow(dead_code)] // Allow until this is used outside of tests.

//! This module contains all the core traits required to define and manage actors.

use std::any::TypeId;
use std::fmt;
use std::fmt::Debug;
use std::future::Future;
use std::future::IntoFuture;
use std::hash::Hash;
use std::marker::PhantomData;
use std::pin::Pin;
use std::sync::Arc;
use std::time::SystemTime;

use async_trait::async_trait;
use futures::FutureExt;
use futures::future::BoxFuture;
use serde::Deserialize;
use serde::Serialize;
use tokio::sync::watch;
use tokio::task::JoinHandle;

use crate as hyperactor; // for macros
use crate::ActorRef;
use crate::Data;
use crate::Message;
use crate::Named;
use crate::RemoteMessage;
use crate::cap;
use crate::checkpoint::CheckpointError;
use crate::checkpoint::Checkpointable;
use crate::clock::Clock;
use crate::clock::RealClock;
use crate::mailbox::MailboxError;
use crate::mailbox::MailboxSenderError;
use crate::mailbox::MessageEnvelope;
use crate::mailbox::PortHandle;
use crate::mailbox::Undeliverable;
use crate::mailbox::UndeliverableMessageError;
use crate::mailbox::log::MessageLogError;
use crate::message::Castable;
use crate::message::IndexedErasedUnbound;
use crate::proc::Instance;
use crate::proc::InstanceCell;
use crate::proc::Ports;
use crate::proc::Proc;
use crate::reference::ActorId;
use crate::reference::GangId;
use crate::reference::Index;
use crate::reference::ProcId;
use crate::supervision::ActorSupervisionEvent;

pub mod remote;

/// An Actor is an independent, asynchronous thread of execution. Each
/// actor instance has a mailbox, whose messages are delivered through
/// the method [`Actor::handle`].
///
/// Actors communicate with each other by way of message passing.
/// Actors are assumed to be _deterministic_: that is, the state of an
/// actor is determined by the set (and order) of messages it receives.
#[async_trait]
pub trait Actor: Sized + Send + Debug + 'static {
    /// The type of initialization parameters accepted by this actor.
    type Params: Send + 'static;

    /// Creates a new actor instance given its instantiation parameters.
    async fn new(params: Self::Params) -> Result<Self, anyhow::Error>;

    /// Initialize the actor, after the runtime has been fully initialized.
    /// Init thus provides a mechanism by which an actor can reliably and always
    /// receive some initial event that can be used to kick off further
    /// (potentially delayed) processing.
    async fn init(&mut self, _this: &Instance<Self>) -> Result<(), anyhow::Error> {
        // Default implementation: no init.
        Ok(())
    }

    /// Spawn a child actor, given a spawning capability (usually given by [`Instance`]).
    /// The spawned actor will be supervised by the parent (spawning) actor.
    async fn spawn(
        cap: &impl cap::CanSpawn,
        params: Self::Params,
    ) -> anyhow::Result<ActorHandle<Self>> {
        cap.spawn(params).await
    }

    /// Spawns this actor in a detached state, handling its messages
    /// in a background task. The returned handle is used to control
    /// the actor's lifecycle and to interact with it.
    ///
    /// Actors spawned through `spawn_detached` are not attached to a supervision
    /// hierarchy, and not managed by a [`Proc`].
    async fn spawn_detached(params: Self::Params) -> Result<ActorHandle<Self>, anyhow::Error> {
        Proc::local().spawn("anon", params).await
    }

    /// This method is used by the runtime to spawn the actor server. It can be
    /// used by actors that require customized runtime setups
    /// (e.g., dedicated actor threads), or want to use a custom tokio runtime.
    #[hyperactor::instrument_infallible]
    fn spawn_server_task<F>(future: F) -> JoinHandle<F::Output>
    where
        F: Future + Send + 'static,
        F::Output: Send + 'static,
    {
        tokio::spawn(future)
    }

    /// Handle actor supervision event. Return `Ok(true)`` if the event is handled here.
    async fn handle_supervision_event(
        &mut self,
        _this: &Instance<Self>,
        _event: &ActorSupervisionEvent,
    ) -> Result<bool, anyhow::Error> {
        // By default, the supervision event is not handled, caller is expected to bubble it up.
        Ok(false)
    }

    /// Default undeliverable message handling behavior.
    async fn handle_undeliverable_message(
        &mut self,
        this: &Instance<Self>,
        Undeliverable(envelope): Undeliverable<MessageEnvelope>,
    ) -> Result<(), anyhow::Error> {
        assert_eq!(envelope.sender(), this.self_id());

        anyhow::bail!(UndeliverableMessageError::delivery_failure(&envelope));
    }
}

/// A Handler allows an actor to handle a specific message type.
#[async_trait]
pub trait Handler<M>: Actor {
    /// Handle the next M-typed message.
    async fn handle(&mut self, this: &Instance<Self>, message: M) -> Result<(), anyhow::Error>;
}

/// We provide this handler to indicate that actors can handle the [`Signal`] message.
/// Its actual handler is implemented by the runtime.
#[async_trait]
impl<A: Actor> Handler<Signal> for A {
    async fn handle(
        &mut self,
        _this: &Instance<Self>,
        _message: Signal,
    ) -> Result<(), anyhow::Error> {
        unimplemented!("signal handler should not be called directly")
    }
}

/// This handler provides a default behavior when a message sent by
/// the actor to another is returned due to delivery failure.
#[async_trait]
impl<A: Actor> Handler<Undeliverable<MessageEnvelope>> for A {
    async fn handle(
        &mut self,
        this: &Instance<Self>,
        message: Undeliverable<MessageEnvelope>,
    ) -> Result<(), anyhow::Error> {
        self.handle_undeliverable_message(this, message).await
    }
}

/// This handler enables actors to unbind the [IndexedErasedUnbound]
/// message, and forward the result to corresponding handler.
#[async_trait]
impl<A, M> Handler<IndexedErasedUnbound<M>> for A
where
    A: Handler<M>,
    M: Castable,
{
    async fn handle(
        &mut self,
        this: &Instance<Self>,
        msg: IndexedErasedUnbound<M>,
    ) -> anyhow::Result<()> {
        let message = msg.downcast()?.bind()?;
        Handler::handle(self, this, message).await
    }
}

/// A RemotableActor may be spawned remotely, and receive messages across
/// process boundaries.
pub trait RemotableActor: Actor
where
    Self::Params: RemoteMessage,
{
    /// A type-erased entry point to spawn this actor. This is primarily used by Hyperactor's
    /// remote actor registration mechanism.
    // TODO: consider making this 'private' -- by moving it into a non-public trait as in [`cap`].
    fn gspawn(
        proc: &Proc,
        name: &str,
        serialized_params: Data,
    ) -> Pin<Box<dyn Future<Output = Result<ActorId, anyhow::Error>> + Send>>;

    /// The type ID of this actor.
    fn get_type_id() -> TypeId {
        TypeId::of::<Self>()
    }
}

impl<A> RemotableActor for A
where
    A: Actor + RemoteActor,
    A: Binds<A>,
    A::Params: RemoteMessage,
{
    fn gspawn(
        proc: &Proc,
        name: &str,
        serialized_params: Data,
    ) -> Pin<Box<dyn Future<Output = Result<ActorId, anyhow::Error>> + Send>> {
        // TODO: fix
        let proc = proc.clone();
        let name = name.to_string();
        Box::pin(async move {
            let handle = proc
                .spawn::<A>(&name, bincode::deserialize(&serialized_params)?)
                .await?;
            // Gspawned actors are always type erased, and thus are only able to receive serialized
            // messages; they can be safely exported.
            //
            // This will soon be replaced by an export mechanism.
            Ok(handle.bind::<A>().actor_id)
        })
    }
}

#[async_trait]
impl<T> Checkpointable for T
where
    T: RemoteMessage + Clone,
{
    type State = T;
    async fn save(&self) -> Result<Self::State, CheckpointError> {
        Ok(self.clone())
    }

    async fn load(state: Self::State) -> Result<Self, CheckpointError> {
        Ok(state)
    }
}

/// Errors that occur while serving actors. Each error is associated
/// with the ID of the actor being served.
#[derive(Debug)]
pub struct ActorError {
    actor_id: ActorId,
    kind: ActorErrorKind,
}

/// The kinds of actor serving errors.
#[derive(thiserror::Error, Debug)]
pub enum ActorErrorKind {
    /// Error while processing actor, i.e., returned by the actor's
    /// processing method.
    #[error("processing error: {0}")]
    Processing(#[source] anyhow::Error),

    /// Unwound stracktrace of a panic.
    #[error("panic: {0}")]
    Panic(#[source] anyhow::Error),

    /// Error during actor initialization.
    #[error("initialization error: {0}")]
    Init(#[source] anyhow::Error),

    /// An underlying mailbox error.
    #[error(transparent)]
    Mailbox(#[from] MailboxError),

    /// An underlying mailbox sender error.
    #[error(transparent)]
    MailboxSender(#[from] MailboxSenderError),

    /// An underlying checkpoint error.
    #[error("checkpoint error: {0}")]
    Checkpoint(#[source] CheckpointError),

    /// An underlying message log error.
    #[error("message log error: {0}")]
    MessageLog(#[source] MessageLogError),

    /// The actor's state could not be determined.
    #[error("actor is in an indeterminate state")]
    IndeterminateState,

    /// A special kind of error that allows us to clone errors: we can keep the
    /// error string, but we lose the error structure.
    #[error("{0}")]
    Passthrough(#[from] anyhow::Error),
}

impl ActorError {
    /// Create a new actor server error with the provided id and kind.
    pub(crate) fn new(actor_id: ActorId, kind: ActorErrorKind) -> Self {
        Self { actor_id, kind }
    }

    /// Passthrough this error.
    fn passthrough(&self) -> Self {
        ActorError::new(
            self.actor_id.clone(),
            ActorErrorKind::Passthrough(anyhow::anyhow!("{}", self.kind)),
        )
    }
}

impl fmt::Display for ActorError {
    fn fmt(&self, f: &mut fmt::Formatter<'_>) -> fmt::Result {
        write!(f, "serving {}: ", self.actor_id)?;
        fmt::Display::fmt(&self.kind, f)
    }
}

impl std::error::Error for ActorError {
    fn source(&self) -> Option<&(dyn std::error::Error + 'static)> {
        self.kind.source()
    }
}

impl From<MailboxError> for ActorError {
    fn from(inner: MailboxError) -> Self {
        Self::new(inner.actor_id().clone(), ActorErrorKind::from(inner))
    }
}

impl From<MailboxSenderError> for ActorError {
    fn from(inner: MailboxSenderError) -> Self {
        Self::new(
            inner.location().actor_id().clone(),
            ActorErrorKind::from(inner),
        )
    }
}

/// A collection of signals to control the behavior of the actor.
/// Signals are internal runtime control plane messages and should not be
/// sent outside of the runtime.
///
/// These messages are not handled directly by actors; instead, the runtime
/// handles the various signals.
#[derive(Clone, Debug, Serialize, Deserialize, Named)]
pub enum Signal {
    /// Stop the actor, after draining messages.
    DrainAndStop,

    /// Stop the actor immediately.
    Stop,

    /// The direct child with the given PID was stopped.
    ChildStopped(Index),
}

/// The runtime status of an actor.
#[derive(Debug, Serialize, Deserialize, PartialEq, Eq, Clone, Named)]
pub enum ActorStatus {
    /// The actor status is unknown.
    Unknown,
    /// The actor was created, but not yet started.
    Created,
    /// The actor is initializing. It is not yet ready to receive messages.
    Initializing,
    /// The actor is in "client" state: the user is managing the actor's
    /// mailboxes manually.
    Client,
    /// The actor is ready to receive messages, but is currently idle.
    Idle,
    /// The actor has been processing a message, beginning at the specified
    /// instant. The message handler and arm is included.
    /// TODO: we shoudl use interned representations here, so we don't copy
    /// strings willy-nilly.
    Processing(SystemTime, Option<(String, Option<String>)>),
    /// The actor has been saving its state.
    Saving(SystemTime),
    /// The actor has been loading its state.
    Loading(SystemTime),
    /// The actor is stopping. It is draining messages.
    Stopping,
    /// The actor is stopped. It is no longer processing messages.
    Stopped,
    /// The actor failed with the provided actor error formatted in string
    /// representation.
    Failed(String),
}

impl ActorStatus {
    /// Tells whether the status is a terminal state.
    fn is_terminal(&self) -> bool {
        matches!(self, Self::Stopped | Self::Failed(_))
    }

    /// Tells whether the status represents a failure.
    pub(crate) fn is_failed(&self) -> bool {
        matches!(self, Self::Failed(_))
    }

    /// Create a passthrough of this status. The returned status is a clone,
    /// except that [`ActorStatus::Failed`] is replaced with its passthrough.
    fn passthrough(&self) -> Self {
        match self {
            Self::Unknown => Self::Unknown,
            Self::Created => Self::Created,
            Self::Initializing => Self::Initializing,
            Self::Client => Self::Client,
            Self::Idle => Self::Idle,
            Self::Processing(instant, handler) => {
                Self::Processing(instant.clone(), handler.clone())
            }
            Self::Saving(instant) => Self::Saving(instant.clone()),
            Self::Loading(instant) => Self::Loading(instant.clone()),
            Self::Stopping => Self::Stopping,
            Self::Stopped => Self::Stopped,
            Self::Failed(err) => Self::Failed(err.clone()),
        }
    }
    fn span_string(&self) -> &'static str {
        self.arm().unwrap_or_default()
    }
}

impl fmt::Display for ActorStatus {
    fn fmt(&self, f: &mut fmt::Formatter<'_>) -> fmt::Result {
        match self {
            Self::Unknown => write!(f, "unknown"),
            Self::Created => write!(f, "created"),
            Self::Initializing => write!(f, "initializing"),
            Self::Client => write!(f, "client"),
            Self::Idle => write!(f, "idle"),
            Self::Processing(instant, None) => {
                write!(
                    f,
                    "processing for {}ms",
                    RealClock
                        .system_time_now()
                        .duration_since(instant.clone())
                        .unwrap_or_default()
                        .as_millis()
                )
            }
            Self::Processing(instant, Some((handler, None))) => {
                write!(
                    f,
                    "{}: processing for {}ms",
                    handler,
                    RealClock
                        .system_time_now()
                        .duration_since(instant.clone())
                        .unwrap_or_default()
                        .as_millis()
                )
            }
            Self::Processing(instant, Some((handler, Some(arm)))) => {
                write!(
                    f,
                    "{},{}: processing for {}ms",
                    handler,
                    arm,
                    RealClock
                        .system_time_now()
                        .duration_since(instant.clone())
                        .unwrap_or_default()
                        .as_millis()
                )
            }
            Self::Saving(instant) => {
                write!(
                    f,
                    "saving for {}ms",
                    RealClock
                        .system_time_now()
                        .duration_since(instant.clone())
                        .unwrap_or_default()
                        .as_millis()
                )
            }
            Self::Loading(instant) => {
                write!(
                    f,
                    "loading for {}ms",
                    RealClock
                        .system_time_now()
                        .duration_since(instant.clone())
                        .unwrap_or_default()
                        .as_millis()
                )
            }
            Self::Stopping => write!(f, "stopping"),
            Self::Stopped => write!(f, "stopped"),
            Self::Failed(err) => write!(f, "failed: {}", err),
        }
    }
}

/// ActorHandles represent a (local) serving actor. It is used to access
/// its messaging and signal ports, as well as to synchronize with its
/// lifecycle (e.g., providing joins).  Once dropped, the handle is
/// detached from the underlying actor instance, and there is no longer
/// any way to join it.
///
/// Correspondingly, [`crate::ActorRef`]s refer to (possibly) remote
/// actors.
pub struct ActorHandle<A: Actor> {
    cell: InstanceCell,
    ports: Arc<Ports<A>>,
}

/// A handle to a running (local) actor.
impl<A: Actor> ActorHandle<A> {
    pub(crate) fn new(cell: InstanceCell, ports: Arc<Ports<A>>) -> Self {
        Self { cell, ports }
    }

    /// The actor's cell. Used primarily for testing.
    /// TODO: this should not be a public API.
    pub(crate) fn cell(&self) -> &InstanceCell {
        &self.cell
    }

    /// The [`ActorId`] of the actor represented by this handle.
    pub fn actor_id(&self) -> &ActorId {
        self.cell.actor_id()
    }

    /// Signal the actor to drain its current messages and then stop.
    #[allow(clippy::result_large_err)] // TODO: Consider reducing the size of `ActorError`.
    pub fn drain_and_stop(&self) -> Result<(), ActorError> {
        self.cell.signal(Signal::DrainAndStop)
    }

    /// A watch that observes the lifecycle state of the actor.
    pub fn status(&self) -> watch::Receiver<ActorStatus> {
        self.cell.status().clone()
    }

    /// Send a message to the actor. Messages sent through the handle
    /// are always queued in process, and do not require serialization.
    #[allow(clippy::result_large_err)] // TODO: Consider reducing the size of `MailboxSenderError`.
    pub fn send<M: Message>(&self, message: M) -> Result<(), MailboxSenderError>
    where
        A: Handler<M>,
    {
        self.ports.get().send(message)
    }

    /// Return a port for the provided message type handled by the actor.
    pub fn port<M: Message>(&self) -> PortHandle<M>
    where
        A: Handler<M>,
    {
        self.ports.get()
    }

    /// TEMPORARY: bind...
    /// TODO: we shoudl also have a default binding(?)
    pub fn bind<R: Binds<A>>(&self) -> ActorRef<R> {
        self.cell.bind(self.ports.as_ref())
    }
}

/// IntoFuture allows users to await the handle to join it. The future
/// resolves when the actor itself has stopped processing messages.
/// The future resolves to the actor's final status.
impl<A: Actor> IntoFuture for ActorHandle<A> {
    type Output = ActorStatus;
    type IntoFuture = BoxFuture<'static, Self::Output>;

    fn into_future(self) -> Self::IntoFuture {
        let future = async move {
            let mut status_receiver = self.cell.status().clone();
            let result = status_receiver.wait_for(ActorStatus::is_terminal).await;
            match result {
                Err(_) => ActorStatus::Unknown,
                Ok(status) => status.passthrough(),
            }
        };

        future.boxed()
    }
}

impl<A: Actor> Debug for ActorHandle<A> {
    fn fmt(&self, f: &mut fmt::Formatter<'_>) -> Result<(), fmt::Error> {
        f.debug_struct("ActorHandle").field("cell", &"..").finish()
    }
}

impl<A: Actor> Clone for ActorHandle<A> {
    fn clone(&self) -> Self {
        Self {
            cell: self.cell.clone(),
            ports: self.ports.clone(),
        }
    }
}

/// RemoteActor is a marker trait for types that can be used as
/// remote actor references. All [`Actor`]s are thus referencable;
/// but other types may also implement this in order to separately
/// specify actor interfaces.
pub trait RemoteActor: Named + Send + Sync {}

/// Binds determines how an actor's ports are bound to a specific
/// reference type.
pub trait Binds<A: Actor>: RemoteActor {
    /// Bind ports in this actor.
    fn bind(ports: &Ports<A>);
}

/// Handles is a marker trait specifying that message type [`M`]
/// is handled by a specific actor type.
pub trait RemoteHandles<M: RemoteMessage>: RemoteActor {}

/// GangRefs are typed references to gangs.
#[derive(Debug, Serialize, Deserialize, PartialEq, Eq, PartialOrd, Hash, Ord)]
pub struct GangRef<A: RemoteActor> {
    gang_id: GangId,
    phantom: PhantomData<A>,
}

impl<A: RemoteActor> GangRef<A> {
    /// Return an ActorRef corresponding with the provided rank in
    /// this gang.  Does not check the validity of the rank, so the
    /// returned identifier is not guaranteed to refer to a valid rank.
    pub fn rank(&self, rank: Index) -> ActorRef<A> {
        let GangRef {
            gang_id: GangId(world_id, name),
            ..
        } = self;
        ActorRef::attest(ActorId(ProcId(world_id.clone(), rank), name.clone(), 0))
    }

    /// Return the gang ID.
    pub fn gang_id(&self) -> &GangId {
        &self.gang_id
    }
}

impl<A: RemoteActor> Clone for GangRef<A> {
    fn clone(&self) -> Self {
        Self {
            gang_id: self.gang_id.clone(),
            phantom: PhantomData,
        }
    }
}

// TODO: remove, replace with attest
impl<A: RemoteActor> From<GangId> for GangRef<A> {
    fn from(gang_id: GangId) -> Self {
        Self {
            gang_id,
            phantom: PhantomData,
        }
    }
}

impl<A: RemoteActor> From<GangRef<A>> for GangId {
    fn from(gang_ref: GangRef<A>) -> Self {
        gang_ref.gang_id
    }
}

impl<'a, A: RemoteActor> From<&'a GangRef<A>> for &'a GangId {
    fn from(gang_ref: &'a GangRef<A>) -> Self {
        &gang_ref.gang_id
    }
}

#[cfg(test)]
mod tests {
    use std::sync::Mutex;
    use std::time::Duration;

    use tokio::time::timeout;

    use super::*;
    use crate::Mailbox;
    use crate::OncePortHandle;
    use crate::PortRef;
    use crate::checkpoint::CheckpointError;
    use crate::checkpoint::Checkpointable;
    use crate::test_utils::pingpong::PingPongActor;
    use crate::test_utils::pingpong::PingPongActorParams;
    use crate::test_utils::pingpong::PingPongMessage;
    use crate::test_utils::proc_supervison::ProcSupervisionCoordinator;

    #[derive(Debug)]
    struct EchoActor(PortRef<u64>);

    #[async_trait]
    impl Actor for EchoActor {
        type Params = PortRef<u64>;

        async fn new(params: PortRef<u64>) -> Result<Self, anyhow::Error> {
            Ok(Self(params))
        }
    }

    #[async_trait]
    impl Handler<u64> for EchoActor {
        async fn handle(
            &mut self,
            this: &Instance<Self>,
            message: u64,
        ) -> Result<(), anyhow::Error> {
            let Self(port) = self;
            port.send(this, message)?;
            Ok(())
        }
    }

    #[tokio::test]
    async fn test_server_basic() {
        let proc = Proc::local();
        let client = proc.attach("client").unwrap();
        let (tx, mut rx) = client.open_port();
        let handle = proc.spawn::<EchoActor>("echo", tx.bind()).await.unwrap();
        handle.send(123u64).unwrap();
        handle.drain_and_stop().unwrap();
        handle.await;

        assert_eq!(rx.drain(), vec![123u64]);
    }

    #[tokio::test]
    async fn test_ping_pong() {
        let proc = Proc::local();
        let client = proc.attach("client").unwrap();
        let (undeliverable_msg_tx, _) = client.open_port();

        let ping_pong_actor_params = PingPongActorParams::new(undeliverable_msg_tx.bind(), None);
        let ping_handle = proc
            .spawn::<PingPongActor>("ping", ping_pong_actor_params.clone())
            .await
            .unwrap();
        let pong_handle = proc
            .spawn::<PingPongActor>("pong", ping_pong_actor_params)
            .await
            .unwrap();

        let (local_port, local_receiver) = client.open_once_port();

        ping_handle
            .send(PingPongMessage(10, pong_handle.bind(), local_port.bind()))
            .unwrap();

        assert!(local_receiver.recv().await.unwrap());
    }

    #[tokio::test]
    async fn test_ping_pong_on_handler_error() {
        let proc = Proc::local();
        let client = proc.attach("client").unwrap();
        let (undeliverable_msg_tx, _) = client.open_port();

        // Need to set a supervison coordinator for this Proc because there will
        // be actor failure(s) in this test which trigger supervision.
        ProcSupervisionCoordinator::set(&proc).await.unwrap();

        let error_ttl = 66;
        let ping_pong_actor_params =
            PingPongActorParams::new(undeliverable_msg_tx.bind(), Some(error_ttl));
        let ping_handle = proc
            .spawn::<PingPongActor>("ping", ping_pong_actor_params.clone())
            .await
            .unwrap();
        let pong_handle = proc
            .spawn::<PingPongActor>("pong", ping_pong_actor_params)
            .await
            .unwrap();

        let (local_port, local_receiver) = client.open_once_port();

        ping_handle
            .send(PingPongMessage(
                error_ttl + 1, // will encounter an error at TTL=66
                pong_handle.bind(),
                local_port.bind(),
            ))
            .unwrap();

        // TODO: Fix this receiver hanging issue in T200423722.
        let res: Result<Result<bool, MailboxError>, tokio::time::error::Elapsed> =
            timeout(Duration::from_secs(5), local_receiver.recv()).await;
        assert!(res.is_err());
    }

    #[derive(Debug)]
    struct InitActor(bool);

    #[async_trait]
    impl Actor for InitActor {
        type Params = ();

        async fn new(_params: ()) -> Result<Self, anyhow::Error> {
            Ok(Self(false))
        }

        async fn init(&mut self, _this: &Instance<Self>) -> Result<(), anyhow::Error> {
            self.0 = true;
            Ok(())
        }
    }

    #[async_trait]
    impl Handler<OncePortHandle<bool>> for InitActor {
        async fn handle(
            &mut self,
            _this: &Instance<Self>,
            port: OncePortHandle<bool>,
        ) -> Result<(), anyhow::Error> {
            port.send(self.0)?;
            Ok(())
        }
    }

    #[tokio::test]
    async fn test_init() {
        let proc = Proc::local();
        let handle = proc.spawn::<InitActor>("init", ()).await.unwrap();
        let client = proc.attach("client").unwrap();

        let (port, receiver) = client.open_once_port();
        handle.send(port).unwrap();
        assert!(receiver.recv().await.unwrap());

        handle.drain_and_stop().unwrap();
        handle.await;
    }

    #[derive(Debug)]
    struct CheckpointActor {
        // The actor does nothing but sum the values of messages.
        sum: u64,
        port: PortRef<u64>,
    }

    #[async_trait]
    impl Actor for CheckpointActor {
        type Params = PortRef<u64>;

        async fn new(params: PortRef<u64>) -> Result<Self, anyhow::Error> {
            Ok(Self {
                sum: 0,
                port: params,
            })
        }
    }

    #[async_trait]
    impl Handler<u64> for CheckpointActor {
        async fn handle(&mut self, this: &Instance<Self>, value: u64) -> Result<(), anyhow::Error> {
            self.sum += value;
            self.port.send(this, self.sum)?;
            Ok(())
        }
    }

    #[async_trait]
    impl Checkpointable for CheckpointActor {
        type State = (u64, PortRef<u64>);

        async fn save(&self) -> Result<Self::State, CheckpointError> {
            Ok((self.sum, self.port.clone()))
        }

        async fn load(state: Self::State) -> Result<Self, CheckpointError> {
            let (sum, port) = state;
            Ok(CheckpointActor { sum, port })
        }
    }

    type MultiValues = Arc<Mutex<(u64, String)>>;

    struct MultiValuesTest {
        proc: Proc,
        values: MultiValues,
        handle: ActorHandle<MultiActor>,
        client: Mailbox,
    }

    impl MultiValuesTest {
        async fn new() -> Self {
            let proc = Proc::local();
            let values: MultiValues = Arc::new(Mutex::new((0, "".to_string())));
            let handle = proc
                .spawn::<MultiActor>("myactor", values.clone())
                .await
                .unwrap();
            let client = proc.attach("client").unwrap();
            Self {
                proc,
                values,
                handle,
                client,
            }
        }

        fn send<M>(&self, message: M)
        where
            M: RemoteMessage,
            MultiActor: Handler<M>,
        {
            self.handle.send(message).unwrap()
        }

        async fn sync(&self) {
            let (port, done) = self.client.open_once_port::<bool>();
            self.handle.send(port).unwrap();
            assert!(done.recv().await.unwrap());
        }

        fn get_values(&self) -> (u64, String) {
            self.values.lock().unwrap().clone()
        }
    }

    impl MultiValuesTest {}

    #[derive(Debug)]
    #[hyperactor::export(handlers = [u64, String])]
    struct MultiActor(MultiValues);

    #[async_trait]
    impl Actor for MultiActor {
        type Params = MultiValues;

        async fn new(init: Self::Params) -> Result<Self, anyhow::Error> {
            Ok(Self(init))
        }
    }

    #[async_trait]
    impl Handler<u64> for MultiActor {
        async fn handle(
            &mut self,
            _this: &Instance<Self>,
            message: u64,
        ) -> Result<(), anyhow::Error> {
            let mut vals = self.0.lock().unwrap();
            vals.0 = message;
            Ok(())
        }
    }

    #[async_trait]
    impl Handler<String> for MultiActor {
        async fn handle(
            &mut self,
            _this: &Instance<Self>,
            message: String,
        ) -> Result<(), anyhow::Error> {
            let mut vals = self.0.lock().unwrap();
            vals.1 = message;
            Ok(())
        }
    }

    #[async_trait]
    impl Handler<OncePortHandle<bool>> for MultiActor {
        async fn handle(
            &mut self,
            _this: &Instance<Self>,
            message: OncePortHandle<bool>,
        ) -> Result<(), anyhow::Error> {
            message.send(true).unwrap();
            Ok(())
        }
    }

    #[tokio::test]
    async fn test_multi_handler_refs() {
        let test = MultiValuesTest::new().await;

        test.send(123u64);
        test.send("foo".to_string());
        test.sync().await;
        assert_eq!(test.get_values(), (123u64, "foo".to_string()));

        let myref: ActorRef<MultiActor> = test.handle.bind();

        myref.port().send(&test.client, 321u64).unwrap();
        test.sync().await;
        assert_eq!(test.get_values(), (321u64, "foo".to_string()));

        myref.port().send(&test.client, "bar".to_string()).unwrap();
        test.sync().await;
        assert_eq!(test.get_values(), (321u64, "bar".to_string()));
    }
<<<<<<< HEAD

    #[tokio::test]
    async fn test_ref_alias() {
        let test = MultiValuesTest::new().await;

        test.send(123u64);
        test.send("foo".to_string());

        hyperactor::alias!(MyActorAlias, u64, String);

        let myref: ActorRef<MyActorAlias> = test.handle.bind();
        myref.port().send(&test.client, "biz".to_string()).unwrap();
        myref.port().send(&test.client, 999u64).unwrap();

        test.sync().await;
        assert_eq!(test.get_values(), (999u64, "biz".to_string()));
    }

    #[tokio::test]
    async fn test_actor_handle_downcast() {
        #[derive(Debug)]
        struct NothingActor;

        #[async_trait]
        impl Actor for NothingActor {
            type Params = ();

            async fn new(_: ()) -> Result<Self, anyhow::Error> {
                Ok(Self)
            }
        }

        // Just test that we can round-trip the handle through a downcast.

        let proc = Proc::local();
        let handle = proc.spawn::<NothingActor>("nothing", ()).await.unwrap();
        let cell = handle.cell();

        // Invalid actor doesn't succeed.
        assert!(cell.downcast_handle::<EchoActor>().is_none());

        let handle = cell.downcast_handle::<NothingActor>().unwrap();
        handle.drain_and_stop().unwrap();
        handle.await;
    }
=======
>>>>>>> 52fb3c9c
}<|MERGE_RESOLUTION|>--- conflicted
+++ resolved
@@ -999,7 +999,6 @@
         test.sync().await;
         assert_eq!(test.get_values(), (321u64, "bar".to_string()));
     }
-<<<<<<< HEAD
 
     #[tokio::test]
     async fn test_ref_alias() {
@@ -1045,6 +1044,4 @@
         handle.drain_and_stop().unwrap();
         handle.await;
     }
-=======
->>>>>>> 52fb3c9c
 }