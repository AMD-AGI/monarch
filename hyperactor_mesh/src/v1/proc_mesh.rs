/*
 * Copyright (c) Meta Platforms, Inc. and affiliates.
 * All rights reserved.
 *
 * This source code is licensed under the BSD-style license found in the
 * LICENSE file in the root directory of this source tree.
 */

use std::any::type_name;
use std::collections::HashMap;
use std::fmt;
use std::sync::Arc;

use hyperactor::Actor;
use hyperactor::ActorId;
use hyperactor::ActorRef;
use hyperactor::Named;
use hyperactor::ProcId;
use hyperactor::RemoteMessage;
use hyperactor::actor::RemoteActor;
use hyperactor::actor::remote::Remote;
use hyperactor::cap;
use hyperactor::channel;
use hyperactor::channel::ChannelAddr;
use hyperactor::mailbox;
use hyperactor::mailbox::DialMailboxRouter;
use hyperactor::mailbox::MailboxServer;
use ndslice::Extent;
use ndslice::view;
use ndslice::view::MapIntoRefExt;
use ndslice::view::Region;
use serde::Deserialize;
use serde::Serialize;

use crate::alloc::Alloc;
use crate::alloc::AllocExt;
use crate::alloc::AllocatedProc;
use crate::assign::Ranks;
use crate::proc_mesh::mesh_agent::GspawnResult;
use crate::proc_mesh::mesh_agent::MeshAgentMessageClient;
use crate::proc_mesh::mesh_agent::ProcMeshAgent;
use crate::v1;
use crate::v1::ActorMesh;
use crate::v1::Error;
use crate::v1::Name;
use crate::v1::ValueMesh;

/// A reference to a single [`hyperactor::Proc`].
#[derive(Debug, Clone, PartialEq, Eq, Hash, Serialize, Deserialize)]
pub struct ProcRef {
    proc_id: ProcId,
    /// The rank of this proc at creation.
    create_rank: usize,
    /// The agent managing this proc.
    agent: ActorRef<ProcMeshAgent>,
}

impl ProcRef {
    /// Pings the proc, returning whether it is alive. This will be replaced by a
    /// finer-grained lifecycle status in the near future.
    #[allow(dead_code)]
    async fn status(&self, caps: &(impl cap::CanSend + cap::CanOpenPort)) -> v1::Result<bool> {
        let (port, mut rx) = mailbox::open_port(caps);
        self.agent
            .status(caps, port.bind())
            .await
            .map_err(|e| Error::CallError(self.agent.actor_id().clone(), e))?;
        loop {
            let (rank, status) = rx
                .recv()
                .await
                .map_err(|e| Error::CallError(self.agent.actor_id().clone(), e.into()))?;
            if rank == self.create_rank {
                break Ok(status);
            }
        }
    }

    pub(crate) fn actor_id(&self, name: &Name) -> ActorId {
        self.proc_id.actor_id(name.to_string(), 0)
    }

    pub(crate) fn attest<A: RemoteActor>(&self, name: &Name) -> ActorRef<A> {
        ActorRef::attest(self.actor_id(name))
    }
}

/// A mesh of processes.
#[derive(Named)]
pub struct ProcMesh {
    name: Name,
    allocation: ProcMeshAllocation,
}

impl ProcMesh {
    /// Freeze this proc mesh in its current state, returning a stable
    /// reference that may be serialized.
    pub fn freeze(&self) -> ProcMeshRef {
        let region = self.allocation.extent().clone().into();
        match &self.allocation {
            ProcMeshAllocation::Allocated { ranks, .. } => {
                ProcMeshRef::new(self.name.clone(), region, Arc::clone(ranks)).unwrap()
            }
        }
    }

<<<<<<< HEAD
    /// Allocate a new ProcMesh from the provided alloc.
=======
    /// The current statuses of procs in this mesh.
    #[allow(dead_code)]
    async fn status(
        &self,
        caps: &(impl cap::CanSend + cap::CanOpenPort),
    ) -> v1::Result<ValueMesh<bool>> {
        let vm: ValueMesh<_> = self.map_into_ref(|proc_ref| {
            let proc_ref = proc_ref.clone();
            async move { proc_ref.status(caps).await }
        });
        vm.join().await.transpose()
    }

    /// Allocate a new ProcMeshRef from the provided alloc.
    /// Allocate does not require an owning actor because references are not owned.
>>>>>>> 45b18bde
    pub async fn allocate(
        caps: &(impl cap::CanOpenPort + cap::CanSend + cap::HasProc),
        mut alloc: impl Alloc + Send + Sync + 'static,
        name: &str,
    ) -> v1::Result<Self> {
        let running = alloc.initialize().await?;

        // Wire the newly created mesh into the proc, so that it is routable.
        // We route all of the relevant prefixes into the proc's forwarder,
        // and serve it on the alloc's transport.
        //
        // This will be removed with direct addressing.
        let proc = caps.proc();

        // First make sure we can serve the proc:
        let (proc_channel_addr, rx) = channel::serve(ChannelAddr::any(alloc.transport())).await?;
        proc.clone().serve(rx);

        let router = proc
            .forwarder()
            .downcast_ref::<DialMailboxRouter>()
            .ok_or(Error::UnroutableMesh())?;
        // Route all of the allocated procs:
        for AllocatedProc { proc_id, addr, .. } in running.iter() {
            if proc_id.is_direct() {
                continue;
            }
            router.bind(proc_id.clone().into(), addr.clone());
        }

        // Set up the mesh agents. Since references are not owned, we don't supervise it.
        // Instead, we just let procs die when they have unhandled supervision events.
        let address_book: HashMap<_, _> = running
            .iter()
            .map(
                |AllocatedProc {
                     addr, mesh_agent, ..
                 }| { (mesh_agent.actor_id().proc_id().clone(), addr.clone()) },
            )
            .collect();

        let (config_handle, mut config_receiver) = mailbox::open_port(caps);
        for (rank, AllocatedProc { mesh_agent, .. }) in running.iter().enumerate() {
            mesh_agent
                .configure(
                    caps,
                    rank,
                    proc_channel_addr.clone(),
                    None, // no supervisor; we just crash
                    address_book.clone(),
                    config_handle.bind(),
                )
                .await
                .map_err(Error::ConfigurationError)?;
        }
        let mut completed = Ranks::new(running.len());
        while !completed.is_full() {
            let rank = config_receiver
                .recv()
                .await
                .map_err(|err| Error::ConfigurationError(err.into()))?;
            if completed.insert(rank, rank).is_some() {
                tracing::warn!("multiple completions received for rank {}", rank);
            }
        }

        let ranks = running
            .into_iter()
            .enumerate()
            .map(|(create_rank, allocated)| ProcRef {
                proc_id: allocated.proc_id,
                create_rank,
                agent: allocated.mesh_agent,
            })
            .collect();

        Ok(Self {
            name: Name::new(name),
            allocation: ProcMeshAllocation::Allocated {
                alloc: Box::new(alloc),
                ranks: Arc::new(ranks),
            },
        })
    }
}

/// Represents different ways ProcMeshes can be allocated.
enum ProcMeshAllocation {
    /// A mesh that has been allocated from an `Alloc`.
    Allocated {
        // We have to hold on to the alloc for the duration of the mesh lifetime.
        // The procmesh inherits the alloc's extent.
        alloc: Box<dyn Alloc + Send + Sync + 'static>,

        // The allocated ranks.
        ranks: Arc<Vec<ProcRef>>,
    },
}

impl ProcMeshAllocation {
    fn extent(&self) -> &Extent {
        match self {
            ProcMeshAllocation::Allocated { alloc, .. } => alloc.extent(),
        }
    }
}

impl fmt::Debug for ProcMeshAllocation {
    fn fmt(&self, f: &mut fmt::Formatter<'_>) -> fmt::Result {
        match self {
            ProcMeshAllocation::Allocated { ranks, .. } => f
                .debug_struct("ProcMeshAllocation")
                .field("alloc", &"<dyn Alloc>")
                .field("ranks", ranks)
                .finish(),
        }
    }
}

/// A reference to a ProcMesh, consisting of a set of ranked [`ProcRef`]s,
/// arranged into a region. ProcMeshes named, uniquely identifying the
/// ProcMesh from which the reference was derived.
///
/// ProcMeshes can be sliced to create new ProcMeshes with a subset of the
/// original ranks.
#[derive(Debug, Clone, PartialEq, Eq, Hash, Named, Serialize, Deserialize)]
pub struct ProcMeshRef {
    name: Name,
    region: Region,
    ranks: Arc<Vec<ProcRef>>,
}

impl ProcMeshRef {
    /// Create a new ProcMeshRef from the given name, region, and ranks.
    fn new(name: Name, region: Region, ranks: Arc<Vec<ProcRef>>) -> v1::Result<Self> {
        if region.num_ranks() != ranks.len() {
            return Err(v1::Error::InvalidRankCardinality {
                expected: region.num_ranks(),
                actual: ranks.len(),
            });
        }
        Ok(Self {
            name,
            region,
            ranks,
        })
    }

    /// Maps over all of the ProcRefs in the mesh, returning a new
    /// ValueMesh with the mapped values. This is infallible because
    /// the mapping is 1:1 with the ranks.
    fn mapped<F, R>(&self, f: F) -> ValueMesh<R>
    where
        F: Fn(&ProcRef) -> R,
    {
        ValueMesh::new_unchecked(self.region.clone(), self.ranks.iter().map(f).collect())
    }

    /// The current statuses of procs in this mesh.
    async fn status(
        &self,
        caps: &(impl cap::CanSend + cap::CanOpenPort),
    ) -> v1::Result<ValueMesh<bool>> {
        self.mapped(|proc_ref| {
            let proc_ref = proc_ref.clone();
            async move { proc_ref.status(caps).await }
        })
        .join()
        .await
        .transpose()
    }

    /// Spawn an actor on all of the procs in this mesh, returning a new ActorMesh.
    #[allow(dead_code)]
    async fn spawn<A: Actor + RemoteActor>(
        &self,
        caps: &(impl cap::CanSend + cap::CanOpenPort),
        name: &str,
        params: &A::Params,
    ) -> v1::Result<ActorMesh<A>>
    where
        A::Params: RemoteMessage,
    {
        let remote = Remote::collect();
        let actor_type = remote
            .name_of::<A>()
            .ok_or(Error::ActorTypeNotRegistered(type_name::<A>().to_string()))?
            .to_string();

        let name = Name::new(name);
        let serialized_params = bincode::serialize(params)?;

        let (completed_handle, mut completed_receiver) = mailbox::open_port(caps);
        for proc_ref in self.ranks.iter() {
            proc_ref
                .agent
                .gspawn(
                    caps,
                    actor_type.clone(),
                    name.clone().to_string(),
                    serialized_params.clone(),
                    completed_handle.bind(),
                )
                .await
                .map_err(|e| Error::CallError(proc_ref.agent.actor_id().clone(), e))?;
        }

        let mut completed = Ranks::new(self.ranks.len());
        while !completed.is_full() {
            let result = completed_receiver.recv().await?;
            match result {
                GspawnResult::Success { rank, .. } if rank >= self.ranks.len() => {
                    tracing::error!("ignoring invalid rank {}", rank);
                }
                GspawnResult::Success { rank, actor_id } => {
                    if completed.insert(rank, actor_id.clone()).is_some() {
                        tracing::error!("multiple completions received for rank {}", rank);
                    }

                    let expected_actor_id = self.ranks.get(rank).unwrap().actor_id(&name);
                    if actor_id != expected_actor_id {
                        return Err(Error::GspawnError(
                            name,
                            format!(
                                "expected actor id {} for rank {}; got {}",
                                expected_actor_id, rank, actor_id
                            ),
                        ));
                    }
                }
                GspawnResult::Error(error_msg) => return Err(Error::GspawnError(name, error_msg)),
            }
        }

        Ok(ActorMesh::new(self.clone(), name))
    }
}

impl view::Ranked for ProcMeshRef {
    type Item = ProcRef;

    fn region(&self) -> &Region {
        &self.region
    }

    fn get(&self, rank: usize) -> Option<ProcRef> {
        self.ranks.get(rank).cloned()
    }

    fn sliced(&self, region: Region, nodes: impl Iterator<Item = ProcRef>) -> Self {
        Self::new(self.name.clone(), region, Arc::new(nodes.collect())).unwrap()
    }
}

impl view::RankedRef for ProcMeshRef {
    fn get_ref(&self, rank: usize) -> Option<&Self::Item> {
        self.ranks.get(rank)
    }
}

#[cfg(test)]
mod tests {
    use std::collections::HashSet;

    use ndslice::ViewExt;
    use ndslice::extent;

    use super::*;
    use crate::v1::ActorMeshRef;
    use crate::v1::testactor;
    use crate::v1::testing;

    #[tokio::test]
    async fn test_proc_mesh_allocate() {
        let (mesh, actor, router) = testing::local_proc_mesh(extent!(replica = 4)).await;
        let mesh_ref = mesh.freeze();
        assert_eq!(mesh_ref.extent(), extent!(replica = 4));
        assert_eq!(mesh_ref.ranks.len(), 4);
        assert!(!router.prefixes().is_empty());

        // All of the agents are alive, and reachable (both ways).
        for proc_ref in mesh_ref.values() {
            assert!(proc_ref.status(&actor).await.unwrap());
        }

        // Same on the proc mesh:
        assert!(
            mesh_ref
                .status(&actor)
                .await
                .unwrap()
                .values()
                .all(|status| status)
        );
    }

    #[tokio::test]
    async fn test_spawn_actor() {
        hyperactor_telemetry::initialize_logging(hyperactor::clock::ClockKind::default());

        let instance = testing::instance();

        for proc_mesh in testing::proc_meshes(&instance, extent!(replicas = 4)).await {
            let actor_mesh: ActorMeshRef<testactor::TestActor> = proc_mesh
                .freeze()
                .spawn(&instance, "test", &())
                .await
                .unwrap()
                .freeze();

            let (port, mut rx) = mailbox::open_port(&instance);
            actor_mesh
                .cast(&instance, testactor::GetActorId(port.bind()))
                .unwrap();

            let mut expected_actor_ids: HashSet<_> = actor_mesh
                .values()
                .map(|actor_ref| actor_ref.actor_id().clone())
                .collect();

            while !expected_actor_ids.is_empty() {
                let actor_id = rx.recv().await.unwrap();
                assert!(expected_actor_ids.remove(&actor_id));
            }
        }
    }
}<|MERGE_RESOLUTION|>--- conflicted
+++ resolved
@@ -104,9 +104,6 @@
         }
     }
 
-<<<<<<< HEAD
-    /// Allocate a new ProcMesh from the provided alloc.
-=======
     /// The current statuses of procs in this mesh.
     #[allow(dead_code)]
     async fn status(
@@ -122,7 +119,7 @@
 
     /// Allocate a new ProcMeshRef from the provided alloc.
     /// Allocate does not require an owning actor because references are not owned.
->>>>>>> 45b18bde
+    /// Allocate a new ProcMesh from the provided alloc.
     pub async fn allocate(
         caps: &(impl cap::CanOpenPort + cap::CanSend + cap::HasProc),
         mut alloc: impl Alloc + Send + Sync + 'static,
